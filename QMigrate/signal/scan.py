# -*- coding: utf-8 -*-
"""
Module to perform core QuakeMigrate functions: detect() and locate().

"""

import warnings

import numpy as np
from obspy import UTCDateTime, Stream, Trace, read_inventory
from obspy.geodetics.base import gps2dist_azimuth
from obspy.io.xseed import Parser
from obspy.signal.invsim import (paz_2_amplitude_value_of_freq_resp,
                                 evalresp_for_frequencies)
import pandas as pd
from scipy.interpolate import Rbf
from scipy.signal import fftconvolve, find_peaks, iirfilter, sosfreqz

<<<<<<< HEAD
from QMigrate.core import find_max_coa, migrate
from QMigrate.io import QuakeIO
from QMigrate.plot import QuakePlot
from .magnitudes import calculate_magnitude, mean_magnitude
from .onset import Onset
from .pick import PhasePicker
=======
import QMigrate.core as ilib
import QMigrate.io as qio
import QMigrate.plot as plot
from QMigrate.signal import magnitudes as qmag
from QMigrate.signal.onset import Onset
from QMigrate.signal.pick import PhasePicker
>>>>>>> 6f9a243b
import QMigrate.util as util

# Filter warnings
warnings.filterwarnings("ignore", message=("Covariance of the parameters"
                                           " could not be estimated"))
warnings.filterwarnings("ignore", message=("File will be written with more"
                                           " than one different record"
                                           " lengths. This might have a"
                                           " negative influence on the"
                                           " compatibility with other"
                                           " programs."))


class DefaultQuakeScan(object):
    """
    Default parameter class for QuakeScan.

    """

    def __init__(self):
        """
        Initialise DefaultQuakeScan object.

        Parameters (all optional)
        ----------
        time_step : float
            Time length (in seconds) of time step used in detect(). Note: total
            detect run duration should be divisible by time_step. Increasing
            time_step will increase RAM usage during detect, but will slightly
            speed up overall detect run.

        sampling_rate : int
            Desired sampling rate for input data; sampling rate that detect()
            and locate() will be computed at.

        marginal_window : float
            Time window (+/- marginal_window) about the maximum coalescence
            time to marginalise the 4-D coalescence grid computed in locate()
            to estimate the earthquake location and uncertainty. Should be an
            estimate of the time uncertainty in the earthquake origin time -
            a combination of the expected spatial error and the seismic
            velocity in the region of the event

        n_cores : int
            Number of cores to use on the executing host for detect() /locate()

        continuous_scanmseed_write : bool
            Option to continuously write the .scanmseed file outputted by
            detect() at the end of every time step. Default behaviour is to
            write at the end of the time period, or the end of each day.

        plot_event_summary : bool, optional
            Plot event summary figure - see QMigrate.plot.quakeplot for more
            details.

        plot_event_video : bool, optional
            Plot coalescence video for each earthquake located in locate()

        write_4d_coal_grid : bool, optional
            Save the full 4d coalescence grid output by compute for each event
            located by locate() -- NOTE these files are large.

        write_cut_waveforms : bool, optional
            Write raw cut waveforms for all data found in the archive for each
            event located by locate() -- NOTE this data has not been processed
            or quality-checked!

        cut_waveform_format : str, optional
            File format to write waveform data to. Options are all file formats
            supported by obspy, including: "MSEED" (default), "SAC", "SEGY",
            "GSE2"

        pre_cut : float, optional
            Specify how long before the event origin time to cut the waveform
            data from

        post_cut : float, optional
            Specify how long after the event origin time to cut the waveform
            data to

        xy_files : list, string
            List of file strings:
            With columns ["File", "Color", "Linewidth", "Linestyle"]
            Where File is the file path to the xy file to be plotted on the
            map. File should contain two columns ["Longitude", "Latitude"].
            ** NOTE ** - do not include a header line in either file.

        """

        # Time step for continuous compute in detect
        self.time_step = 120.

        # Data sampling rate
        self.sampling_rate = 50

        # Marginal window
        self.marginal_window = 2.

        # Number of cores to perform detect/locate on
        self.n_cores = 1

        # Toggle whether to incrementally write .scanmseed in detect()
        self.continuous_scanmseed_write = False

        # Plotting toggles
        self.plot_event_summary = True
        self.plot_event_video = False

        # Saving toggles
        self.write_4d_coal_grid = False
        self.write_cut_waveforms = False
        self.cut_waveform_format = "MSEED"
        self.pre_cut = None
        self.post_cut = None

        # Response inventory
        self.response_inv = None

        # xy files for plotting
        self.xy_files = None


class QuakeScan(DefaultQuakeScan):
    """
    QuakeMigrate scanning class

    Forms the core of the QuakeMigrate method, providing wrapper functions for
    the C-compiled migration methods.

    Methods
    -------
    detect(start_time, end_time)
        Core detection method -- compute decimated 3-D coalescence continuously
                                 throughout entire time period; output as
                                 .scanmseed (in mSEED format).

    locate(start_time, end_time)
        Core locate method -- compute 3-D coalescence over short time window
                              around candidate earthquake triggered from
                              coastream; output location & uncertainties
                              (.event file), phase picks (.picks file), plus
                              multiple optional plots / data for further
                              analysis and processing.

    """

    EVENT_FILE_COLS = ["DT", "COA", "COA_NORM", "X", "Y", "Z",
                       "LocalGaussian_X", "LocalGaussian_Y", "LocalGaussian_Z",
                       "LocalGaussian_ErrX", "LocalGaussian_ErrY",
                       "LocalGaussian_ErrZ", "GlobalCovariance_X",
                       "GlobalCovariance_Y", "GlobalCovariance_Z",
                       "GlobalCovariance_ErrX", "GlobalCovariance_ErrY",
                       "GlobalCovariance_ErrZ", "TRIG_COA", "DEC_COA",
                       "DEC_COA_NORM", "ML", "ML_Err"]

    def __init__(self, data, lut, onset, get_amplitudes=False,
                 calc_mag=False, quick_amplitudes=False, get_polarities=False,
                 output_path=None, run_name=None, log=False, **kwargs):
        """
        Class initialisation method.

        Parameters
        ----------
        data : Archive object
            Contains information on data archive structure and
            read_waveform_data() method

        lut : LUT object
            Contains the travel-time lookup tables for P- and S-phases,
            computed for some pre-defined velocity model

        onset : Onset object
            Contains definitions for the P- and S-phase onset functions

        picker : PhasePicker object
            Wraps methods to perform phase picking on the seismic data

        get_amplitudes : bool, optional
            ADD DOCSTRING

        calc_mag : bool, optional
            ADD DOCSTRING

        quick_amplitudes : bool, optional
            ADD DOCSTRING

        get_polarities : bool, optional
            ADD DOCSTRING

        output_path : str
            Path of parent output directory: e.g. ./OUTPUT

        run_name : str
            Name of current run: all outputs will be saved in the directory
            output_path/run_name

        log : bool, optional
            Toggle for logging - default is to print all information to stdout.
            If True, will also create a log file.

        """

        super().__init__()

        self.data = data
        self.lut = lut

        if output_path is not None:
            self.output = QuakeIO(output_path, run_name, log)
        else:
            self.output = None

        if isinstance(onset, Onset):
            self.onset = onset
        else:
            raise util.OnsetTypeError

        picker = kwargs.get("picker")
        if picker is None:
            self.picker = GaussianPicker(onset=onset)
        elif isinstance(picker, PhasePicker):
            self.picker = picker
        else:
            raise util.PickerTypeError

        self.polarity = get_polarities
        self.quick_amps = quick_amplitudes
        if calc_mag:
            self.amplitudes = True
            self.amplitude_params = {}
            self.calc_mag = True
            self.magnitude_params = {}
        elif get_amplitudes:
            self.amplitudes = True
            self.amplitude_params = {}
            self.calc_mag = False
            self.magnitude_params = None
        else:
            self.amplitudes = False
            self.amplitude_params = None
            self.calc_mag = False
            self.magnitude_params = None

        # Create Wood Anderson response - different to the ObsPy values
        # http://www.iris.washington.edu/pipermail/sac-help/2013-March/001430.html
        # self.WOODANDERSON = {"poles": [-5.49779 + 5.60886j,
        #                                -5.49779 - 5.60886j],
        #                      # ** two zeros to go from displacement to displacement **
        #                      "zeros": [0j, 0j],
        #                      "sensitivity": 2080,
        #                      "gain": 1.}

        # Create Wood Anderson response - ObsPy values
        self.WOODANDERSON = {"poles": [-6.283185 - 4.712j,
                                       -6.283185 + 4.712j],
                             # ** two zeros to go from displacement to displacement **
                             "zeros": [0j, 0j],
                             "sensitivity": 2080,
                             "gain": 1.}
        self.log = log

        # Get pre- and post-pad values from the onset class
        self.pre_pad = self.onset.pre_pad
        self.onset.post_pad = lut.max_ttime
        self.post_pad = self.onset.post_pad

        msg = ("=" * 110 + "\n") * 2
        msg += "\tQuakeMigrate - Coalescence Scanning - Path: {} - Name: {}\n"
        msg += ("=" * 110 + "\n") * 2
        msg = msg.format(self.output.path, self.output.name)
        self.output.log(msg, self.log)

    def __str__(self):
        """
        Return short summary string of the QuakeScan object

        It will provide information on all of the various parameters that the
        user can/has set.

        """

        out = "Scan parameters:"
        out += "\n\tTime step\t\t:\t{}".format(self.time_step)
        out += "\n\n\tData sampling rate\t:\t{}".format(self.sampling_rate)
        out += "\n\n\tPre-pad\t\t\t:\t{}".format(self.pre_pad)
        out += "\n\tPost-pad\t\t:\t{}".format(self.post_pad)
        out += "\n\n\tMarginal window\t\t:\t{}".format(self.marginal_window)
        out += "\n\n\tNumber of CPUs\t\t:\t{}".format(self.n_cores)

        return out

    def detect(self, start_time, end_time):
        """
        Scans through continuous data calculating coalescence on a (decimated)
        3D grid by back-migrating P and S onset (characteristic) functions.

        Parameters
        ----------
        start_time : str
            Start time of continuous scan

        end_time : str
            End time of continuous scan (last sample returned will be that
            which immediately precedes this time stamp)

        """

        # Convert times to UTCDateTime objects and check for muppetry
        start_time = UTCDateTime(start_time)
        end_time = UTCDateTime(end_time)
        if start_time > end_time:
            raise util.TimeSpanException

        msg = "=" * 110 + "\n"
        msg += "\tDETECT - Continuous Seismic Processing\n"
        msg += "=" * 110 + "\n\n"
        msg += "\tParameters:\n"
        msg += "\t\tStart time     = {}\n"
        msg += "\t\tEnd   time     = {}\n"
        msg += "\t\tTime step (s)  = {}\n"
        msg += "\t\tNumber of CPUs = {}\n\n"
        msg += str(self.onset)
        msg += "=" * 110
        msg = msg.format(str(start_time), str(end_time), self.time_step,
                         self.n_cores, self.sampling_rate)
        self.output.log(msg, self.log)

        # Detect max coalescence value and location at each time sample
        # within the (decimated) grid
        self._continuous_compute(start_time, end_time)

    def locate(self, fname=None, start_time=None, end_time=None):
        """
        Re-computes the 3D coalescence on an undecimated grid for a short
        time window around each candidate earthquake triggered from the
        (decimated) continuous detect scan. Calculates event location and
        uncertainties, makes phase arrival picks, plus multiple optional
        plotting / data outputs for further analysis and processing.

        Parameters
        ----------
        fname : str
            Filename of triggered events that will be located

        start_time : str
            Start time of locate run: earliest event trigger time that will be
            located

        end_time : str
            End time of locate run: latest event trigger time that will be
            located is one sample before this time

        """

        if not fname and not start_time and not end_time:
            raise RuntimeError("Must supply an input argument.")

        if not fname:
            # Convert times to UTCDateTime objects and check for muppetry
            start_time = UTCDateTime(start_time)
            end_time = UTCDateTime(end_time)
            if start_time > end_time:
                raise util.TimeSpanException

        msg = "=" * 110 + "\n"
        msg += "\tLOCATE - Determining earthquake location and uncertainty\n"
        msg += "=" * 110 + "\n\n"
        msg += "\tParameters:\n"
        msg += "\t\tStart time     = {}\n"
        msg += "\t\tEnd   time     = {}\n"
        msg += "\t\tNumber of CPUs = {}\n\n"
        msg += str(self.onset)
        msg += str(self.picker)
        msg += "=" * 110 + "\n"
        msg = msg.format(str(start_time), str(end_time), self.n_cores)
        self.output.log(msg, self.log)

        if self.amplitudes:
            # Check amplitude parameters have been specified
            if not self.amplitude_params:
                msg = ("Must define a set of amplitude parameters.\n"
                       "For more information, please consult the documentation.")
                raise AttributeError(msg)
        if self.calc_mag:
            # Check magnitudes parameters have been specified
            if not self.magnitude_params:
                msg = ("Must define a set of magnitude parameters.\n"
                       "For more information, please consult the documentation.")
                raise AttributeError(msg)

        if fname:
            self._locate_events(fname)
        else:
            self._locate_events(start_time, end_time)

    def _append_coastream(self, coastream, daten, max_coa, max_coa_norm, loc):
        """
        Append latest timestep of detect() output to obspy.Stream() object.
        Multiply by factor of ["1e5", "1e5", "1e6", "1e6", "1e3"] respectively
        for channels ["COA", "COA_N", "X", "Y", "Z"], round and convert to
        int32 as this dramatically reduces memory usage, and allows the
        coastream data to be saved in mSEED format with STEIM2 compression.
        The multiplication factor is removed when the data is read back in.

        Parameters
        ----------
        coastream : obspy Stream object
            Data output by detect() so far
            channels: ["COA", "COA_N", "X", "Y", "Z"]
            NOTE these values have been multiplied by a factor and converted to
            an int

        daten : array-like
            Array of UTCDateTime time stamps for the time step

        max_coa : array-like
            Coalescence value through time

        max_coa_norm : array-like
            Normalised coalescence value through time

        loc : array-like
            Location of maximum coalescence through time

        Returns
        -------
        coastream : obspy Stream object
            Data output by detect() so far with most recent timestep appended
            channels: ["COA", "COA_N", "X", "Y", "Z"]
            NOTE these values have been multiplied by a factor and converted to
            an int

        """

        # clip max value of COA to prevent int overflow
        max_coa[max_coa > 21474.] = 21474.
        max_coa_norm[max_coa_norm > 21474.] = 21474.

        npts = len(max_coa)
        starttime = UTCDateTime(daten[0])
        meta = {"network": "NW",
                "npts": npts,
                "sampling_rate": self.sampling_rate,
                "starttime": starttime}

        st = Stream(Trace(data=np.round(max_coa * 1e5).astype(np.int32),
                          header={**{"station": "COA"}, **meta}))
        st += Stream(Trace(data=np.round(max_coa_norm * 1e5).astype(np.int32),
                           header={**{"station": "COA_N"}, **meta}))
        st += Stream(Trace(data=np.round(loc[:, 0] * 1e6).astype(np.int32),
                           header={**{"station": "X"}, **meta}))
        st += Stream(Trace(data=np.round(loc[:, 1] * 1e6).astype(np.int32),
                           header={**{"station": "Y"}, **meta}))
        st += Stream(Trace(data=np.round(loc[:, 2] * 1e3).astype(np.int32),
                           header={**{"station": "Z"}, **meta}))

        if coastream is not None:
            coastream = coastream + st
            coastream.merge(method=-1)
        else:
            coastream = st

        # Have we moved to the next day? If so write out the file and empty
        # coastream
        written = False
        if coastream[0].stats.starttime.julday != \
           coastream[0].stats.endtime.julday:
            write_start = coastream[0].stats.starttime
            write_end = UTCDateTime(coastream[0].stats.endtime.date) \
                - 1 / coastream[0].stats.sampling_rate

            self.output.write_coastream(coastream, write_start, write_end)
            written = True

            coastream.trim(starttime=write_end + 1 / self.sampling_rate)

        return coastream, written

    def _continuous_compute(self, start_time, end_time):
        """
        Compute coalescence between two time stamps, divided into small time
        steps. Outputs coastream and station availability data to file.

        Parameters
        ----------
        start_time : UTCDateTime object
            Time stamp of first sample

        end_time : UTCDateTime object
            Time stamp of final sample

        """

        # Initialise coastream object
        coastream = None

        t_length = self.pre_pad + self.post_pad + self.time_step
        self.pre_pad += np.ceil(t_length * 0.06)
        self.pre_pad = int(np.ceil(self.pre_pad * self.sampling_rate)
                           / self.sampling_rate * 1000) / 1000
        self.post_pad += np.ceil(t_length * 0.06)
        self.post_pad = int(np.ceil(self.post_pad * self.sampling_rate)
                            / self.sampling_rate * 1000) / 1000

        try:
            nsteps = int(np.ceil((end_time - start_time) / self.time_step))
        except AttributeError:
            msg = "Error: Time step has not been specified."
            self.output.log(msg, self.log)
            return

        # Initialise pandas DataFrame object to track availability
        stn_ava_data = pd.DataFrame(index=np.arange(nsteps),
                                    columns=self.data.stations)

        for i in range(nsteps):
            timer = util.Stopwatch()
            w_beg = start_time + self.time_step * i - self.pre_pad
            w_end = start_time + self.time_step * (i + 1) + self.post_pad

            msg = ("~" * 19) + " Processing : {} - {} " + ("~" * 19)
            msg = msg.format(str(w_beg), str(w_end))
            self.output.log(msg, self.log)

            try:
                self.data.read_waveform_data(w_beg, w_end, self.sampling_rate)
                daten, max_coa, max_coa_norm, coord, _ = self._compute(w_beg,
                                                                       w_end)
                stn_ava_data.loc[i] = self.data.availability

            except util.ArchiveEmptyException:
                msg = "!" * 24 + " " * 16
                msg += " No files in archive for this time step "
                msg += " " * 16 + "!" * 24
                self.output.log(msg, self.log)
                daten, max_coa, max_coa_norm, coord = self._empty(w_beg, w_end)
                stn_ava_data.loc[i] = self.data.availability

            except util.DataGapException:
                msg = "!" * 24 + " " * 9
                msg += "All available data for this time period contains gaps"
                msg += " " * 10 + "!" * 24
                msg += "\n" + "!" * 24 + " " * 11
                msg += "or data not available at start/end of time period"
                msg += " " * 12 + "!" * 24
                self.output.log(msg, self.log)
                daten, max_coa, max_coa_norm, coord = self._empty(w_beg, w_end)
                stn_ava_data.loc[i] = self.data.availability

            stn_ava_data.rename(index={i: str(w_beg + self.pre_pad)},
                                inplace=True)

            # Append upto sample-before-last - if end_time is
            # 2014-08-24T00:00:00, your last sample will be 2014-08-23T23:59:59
            coastream, written = self._append_coastream(coastream,
                                                        daten[:-1],
                                                        max_coa[:-1],
                                                        max_coa_norm[:-1],
                                                        coord[:-1, :])

            del daten, max_coa, max_coa_norm, coord

            if self.continuous_scanmseed_write and not written:
                self.output.write_coastream(coastream)
                written = True

            self.output.log(timer(), self.log)

        if not written:
            self.output.write_coastream(coastream)

        del coastream

        self.output.write_stn_availability(stn_ava_data)
        self.output.log("=" * 110, self.log)

    def _locate_events(self, *args):
        """
        Loop through list of earthquakes read in from trigger results and
        re-compute coalescence; output phase picks, event location and
        uncertainty, plus optional plots and outputs.

        Parameters
        ----------
        args :
            A variable length tuple holding either a start_time - end_time pair
            or a filename a triggered events to read

        start_time : UTCDateTime object
           Start time of locate run: earliest event trigger time that will be
            located

        end_time : UTCDateTime object
            End time of locate run: latest event trigger time that will be
            located

        fname : str
            File of triggered events to read

        """

        if len(args) == 2:
            start_time = args[0]
            end_time = args[1]
            trig_events = self.output.read_triggered_events_time(start_time,
                                                                 end_time).reset_index()
        elif len(args) == 1:
            fname = args[0]
            trig_events = self.output.read_triggered_events(fname).reset_index()
        n_evts = len(trig_events)

        # Adjust pre- and post-pad to take into account cosine taper
        t_length = self.pre_pad + 4*self.marginal_window + self.post_pad
        self.pre_pad += np.ceil(t_length * 0.06)
        self.pre_pad = int(np.ceil(self.pre_pad * self.sampling_rate)
                           / self.sampling_rate * 1000) / 1000
        self.post_pad += np.ceil(t_length * 0.06)
        self.post_pad = int(np.ceil(self.post_pad * self.sampling_rate)
                            / self.sampling_rate * 1000) / 1000

        for i, trig_event in trig_events.iterrows():
            event_uid = trig_event["EventID"]
            msg = ("=" * 110 + f"\n\tEVENT - {i+1} of {n_evts} - {event_uid}\n"
                   + "=" * 110 + "\n\n\tDetermining event location...\n")
            self.output.log(msg, self.log)

            trig_coa = trig_event["COA_V"]
            try:
                detect_coa = trig_event["COA"]
                detect_coa_norm = trig_event["COA_NORM"]
            except KeyError:
                detect_coa = np.nan
                detect_coa_norm = np.nan

            w_beg = trig_event["CoaTime"] - 2*self.marginal_window \
                - self.pre_pad
            w_end = trig_event["CoaTime"] + 2*self.marginal_window \
                + self.post_pad

            timer = util.Stopwatch()
            self.output.log("\tReading waveform data...", self.log)
            try:
                self._read_event_waveform_data(w_beg, w_end)
            except util.ArchiveEmptyException:
                msg = "\tNo files found in archive for this time period"
                self.output.log(msg, self.log)
                continue
            except util.DataGapException:
                msg = "\tAll available data for this time period contains gaps"
                msg += "\n\tOR data not available at start/end of time period\n"
                self.output.log(msg, self.log)
                continue
            self.output.log(timer(), self.log)

            timer = util.Stopwatch()
            self.output.log("\tComputing 4D coalescence grid...", self.log)

            daten, max_coa, max_coa_norm, coord, map_4d = self._compute(w_beg,
                                                                        w_end,
                                                                        locate=True)
            event_coa_data = pd.DataFrame(np.array((daten, max_coa,
                                                    max_coa_norm,
                                                    coord[:, 0],
                                                    coord[:, 1],
                                                    coord[:, 2])).transpose(),
                                          columns=["DT", "COA", "COA_NORM",
                                                   "X", "Y", "Z"])
            event_coa_data["DT"] = event_coa_data["DT"].apply(UTCDateTime)
            idxmax = event_coa_data["COA"].astype("float").idxmax()
            event_coa_data_dtmax = event_coa_data["DT"].iloc[idxmax]
            w_beg_mw = event_coa_data_dtmax - self.marginal_window
            w_end_mw = event_coa_data_dtmax + self.marginal_window

            if (event_coa_data_dtmax >= trig_event["CoaTime"]
                    - self.marginal_window) \
               and (event_coa_data_dtmax <= trig_event["CoaTime"]
                    + self.marginal_window):
                w_beg_mw = event_coa_data_dtmax - self.marginal_window
                w_end_mw = event_coa_data_dtmax + self.marginal_window
            else:
                msg = (f"\n\tEvent {event_uid} is outside marginal window.\n"
                       "\tDefine more realistic error - the marginal window"
                       " should be an estimate of the origin time uncertainty,"
                       "\n\tdetermined by the expected spatial uncertainty and"
                       "the seismic velocity in the region of the earthquake\n"
                       "\n" + "=" * 110 + "\n")
                self.output.log(msg, self.log)
                continue

            event_mw_data = event_coa_data
            event_mw_data = event_mw_data[(event_mw_data["DT"] >= w_beg_mw) &
                                          (event_mw_data["DT"] <= w_end_mw)]
            map_4d = map_4d[:, :, :,
                            event_mw_data.index[0]:event_mw_data.index[-1]]
            event_mw_data = event_mw_data.reset_index(drop=True)
            idxmax = event_mw_data["COA"].astype("float").idxmax()
            event_max_coa = event_mw_data.iloc[idxmax]

<<<<<<< HEAD
            out_str = f"{self.output.name}_{event_uid}"
            self.output.log(timer(), self.log)

            # Determining earthquake location error
=======
            out_str = "{}_{}".format(self.output.name, event_uid)
            self.output.log(timer(), self.log)

            # Determine earthquake location & error
>>>>>>> 6f9a243b
            timer = util.Stopwatch()
            self.output.log(("\tDetermining earthquake location and "
                             "uncertainty..."), self.log)
            loc_spline, loc_gau, loc_gau_err, loc_cov, \
                loc_cov_err = self._calculate_location(map_4d)
            self.output.log(timer(), self.log)

            # Make event dictionary with all final event location data
            event = pd.DataFrame([[event_max_coa.values[0],
                                   event_max_coa.values[1],
                                   event_max_coa.values[2],
                                   loc_spline[0], loc_spline[1], loc_spline[2],
                                   loc_gau[0], loc_gau[1], loc_gau[2],
                                   loc_gau_err[0], loc_gau_err[1],
                                   loc_gau_err[2],
                                   loc_cov[0], loc_cov[1], loc_cov[2],
                                   loc_cov_err[0], loc_cov_err[1],
                                   loc_cov_err[2], trig_coa, detect_coa,
                                   detect_coa_norm, np.nan, np.nan]],
                                 columns=self.EVENT_FILE_COLS)

            # Make phase picks
            timer = util.Stopwatch()
            self.output.log("\tMaking phase picks...", self.log)
<<<<<<< HEAD
            self.picker.pick_phases(self.data, self.lut, event_max_coa,
                                    event_uid, self.output)
=======
            self.picker.pick_phases(self.data, event)
            self.picker.write_picks(event_uid)
>>>>>>> 6f9a243b
            self.output.log(timer(), self.log)

            # Determine amplitudes
            if self.amplitudes:
                timer = util.Stopwatch()
                self.output.log("\tGetting amplitudes...", self.log)
<<<<<<< HEAD
                amps = self._get_amplitudes(loc_gau)
                self.output.write_amplitudes(amps, event_uid)
                self.output.log(timer(), self.log)

            if self.amplitudes and self.calc_mag:
                timer = util.Stopwatch()
                self.output.log("\tCalculating magnitude...", self.log)
                mags = qmag.calculate_magnitude(amps, self.magnitude_params)
                self.output.write_amplitudes(mags, event_uid)
                ML, ML_error = qmag.mean_magnitude(mags, self.magnitude_params)
                event["ML"] = ML
                event["ML_error"] = ML_error
=======
                amps = self._get_amplitudes(event)
                self.output.write_amplitudes(amps, event_uid)
                self.output.log(timer(), self.log)

            # Calculate magnitudes from amplitude observations
            if self.amplitudes and self.calc_mag:
                timer = util.Stopwatch()
                self.output.log("\tCalculating magnitude...", self.log)
                mags = qmag.calculate_magnitudes(amps, self.magnitude_params)
                self.output.write_amplitudes(mags, event_uid)
                ML, ML_Err, ML_r2 = qmag.mean_magnitude(mags,
                                                        self.magnitude_params,
                                                        plot_amp_vs_dist=True,
                                                        event=event,
                                                        run_path=self.output.run,
                                                        file_str=out_str)
                event['ML'] = ML
                event['ML_Err'] = ML_Err
                event['ML_r_squared'] = ML_r2
>>>>>>> 6f9a243b
                self.output.log(timer(), self.log)

            self.output.write_event(event, event_uid)

            self._optional_locate_outputs(event_mw_data, event, out_str,
                                          event_uid, map_4d)

            self.output.log("=" * 110 + "\n", self.log)

            del map_4d, event_coa_data, event_mw_data, event_max_coa
            self.coa_map = None

    def _get_amplitudes(self, event):
        """
        Measure the amplitudes for the purpose of magnitude calculation.

        Parameters
        ----------
        event : pandas DataFrame
            Final event location information.
            Columns = ["DT", "COA", "COA_NORM", "X", "Y", "Z",
                       "LocalGaussian_X", "LocalGaussian_Y", "LocalGaussian_Z",
                       "LocalGaussian_ErrX", "LocalGaussian_ErrY",
                       "LocalGaussian_ErrZ", "GlobalCovariance_X",
                       "GlobalCovariance_Y", "GlobalCovariance_Z",
                       "GlobalCovariance_ErrX", "GlobalCovariance_ErrY",
                       "GlobalCovariance_ErrZ", "TRIG_COA", "DEC_COA",
                       "DEC_COA_NORM", "ML", "ML_Err"]
            All X / Y as lon / lat; Z and X / Y / Z uncertainties in metres

        self.amplitude_params : dict
            Keys:
                'pre_filt'
                'water_level'
                'response_format'
                'response_fname'
                'noise_win'
                'signal_window'
                'prominence_multiplier'
                'highpass_filter'
                'highpass_freq'
                'bandpass_filter'
                'bandpass_lowcut'
                'bandpass_highcut'
                'filter_corners'
                'remove_FIR_response'

        self.response_inv

        self.quick_amps : bool

        self.picker.phase_picks

        self.lut.station_data

        self.data.raw_waveforms

        Returns
        -------
        amplitudes : pandas DataFrame object
            P and S wave amplitude measurements for each component of each
            station in the station file. ML and ML_Err are NaNs: these fields
            will be filled by qmag.calculate_magnitudes().
            Columns = ["epi_dist", "z_dist", "P_amp", "P_freq", "P_time",
                       "S_amp", "S_freq", "S_time", "Noise_amp", "is_picked",
                       "ML", "ML_Err"]
            Index = Trace ID (see obspy Trace object property 'id')

        Raises
        ------
        AttributeError
            Raised if the parameters required for measuring phase amplitudes
            have not been specified (self.amplitude_params)

        """

        event = event.iloc[0]

        # Check required parameters are specified
        if 'noise_win' not in self.amplitude_params.keys():
            msg = ('"noise_win" not found in amplitude_params. Please '
                   'specify the duration of the noise window')
            raise AttributeError(msg)
        if 'response_fname' not in self.amplitude_params.keys():
            msg = ('"response_fname" not found in amplitude_params. '
                   'Please specify a file containing the instrument responses.')
            raise AttributeError(msg)
        if 'signal_window' not in self.amplitude_params.keys():
            msg = ('Warning: no signal window specified in '
                   'amplitude_params.')
            warnings.warn(msg)
            self.output.log(msg, self.log)
        if not self.quick_amps and 'water_level' not in self.amplitude_params.keys():
            msg = ('Warning: water level for instrument correction not '
                   'specified in amplitude_params. Using default (60).')
            warnings.warn(msg)
            self.output.log(msg, self.log)

        # read in noise and signal windows
        noise_window = self.amplitude_params.get("noise_win")
        signal_window = self.amplitude_params.get("signal_window", 0.)

        # read in response-removal parameters if doing full deconvolution
        if not self.quick_amps:
            water_level = self.amplitude_params.get("water_level", 60)
            pre_filt = self.amplitude_params.get("pre_filt")

<<<<<<< HEAD
        evlo, evla, evdp = coord
        picks = self.picker.phase_picks
        stations = self.lut.station_data
=======
        # Check if the user has specified a filter to apply before
        # making the amplitude measurement
        if self.amplitude_params.get('highpass_filter') and \
            self.amplitude_params.get('bandpass_filter'):
            msg = ('Both bandpass filter *and* highpass filter selected! '
                   'Please choose one or the other.')
            raise AttributeError(msg)
        elif self.amplitude_params.get('highpass_filter') is True:
            highpass = True
            bandpass = False
            try:
                filt_freq = self.amplitude_params['highpass_freq']
            except KeyError as e:
                msg = 'Highpass filter frequency not specified! {}'.format(e)
                raise AttributeError(msg)
            corners = self.amplitude_params.get('filter_corners', 4)
        elif self.amplitude_params.get('bandpass_filter') is True:
            bandpass = True
            highpass = False
            try:
                freqmin = self.amplitude_params['bandpass_lowcut']
                freqmax = self.amplitude_params['bandpass_highcut']
            except KeyError as e:
                msg = 'Bandpass filter frequencies not specified! {}'.format(e)
                raise AttributeError(msg)
            corners = self.amplitude_params.get('filter_corners', 4)
        else:
            highpass = False
            bandpass = False

        # Read in response inventory
        if self.amplitude_params.get("response_format") == "sacpz":
            # don't deal with this atm
            raise NotImplementedError('SAC_PZ is not currently supported. '
                                      'Please contact the developers.')
        else:
            try:
                if not self.response_inv:
                    timer = util.Stopwatch()
                    self.output.log("\t\tReading response inventory...", self.log)
                    self.response_inv = read_inventory(self.amplitude_params["response_fname"])
                    self.output.log(timer(), self.log)
            except TypeError as e:
                msg = ('Response file not readable by ObsPy: {}\n'
                       'Please consult the ObsPy documentation.'.format(e))
                raise TypeError(msg)

        # Read in option whether to remove response of FIR stages, or just PAZ
        # and overall instrument sensitivity (default; much faster)
        remove_FIR_response = self.amplitude_params.get('remove_FIR_response', False)

        # Read in event location, picks and station information
        evlo, evla, evdp = event[["X", "Y", "Z"]].values
        eq_otime = event["DT"]
        picks = self.picker.phase_picks["Pick"]
        station_data = self.lut.station_data
>>>>>>> 6f9a243b

        # Read in raw cut waveforms
        raw_waveforms = self.data.raw_waveforms.copy()

        # Read in P and S traveltimes to each station to be used to
        # determine the noise, P and S window times.
        event_ijk = self.lut.index2coord(event[["X", "Y", "Z"]].values,
                                         inverse=True)[0]
        p_ttimes = self.lut.traveltime_to("P", event_ijk)
        s_ttimes = self.lut.traveltime_to("S", event_ijk)

        fraction_tt = self.picker.fraction_tt
        marginal_window = self.marginal_window
        max_tt = self.lut.max_ttime

        tr_start = eq_otime - marginal_window - noise_window
        tr_end = eq_otime + marginal_window + (1. + fraction_tt) * \
            max_tt + signal_window

        # Set up DataFrame to be populated with amplitude measurements
        amplitudes = pd.DataFrame(columns=["id", "epi_dist", "z_dist",
                                           "P_amp", "P_freq", "P_time",
                                           "S_amp", "S_freq", "S_time",
                                           "Noise_amp", "is_picked",
                                           "ML", "ML_Err"])

        # Loop through stations, calculating amplitude info
        for i, station_info in station_data.iterrows():
            p_pick = picks.iloc[i*2]["PickTime"]
            s_pick = picks.iloc[i*2+1]["PickTime"]

            picked = True
            # If neither P nor S is picked, picked=False
            if p_pick == -1 and s_pick == -1:
                picked = False

            if p_pick == -1:
                # if picked:
                #     p_picktime = eq_otime + (s_picktime - eq_otime) / vpvs
                p_pick = picks.iloc[i*2]["ModelledTime"]

            if s_pick == -1:
                # if picked:
                #     S_picktime = eq_otime + (p_picktime - eq_otime) * vpvs
                s_pick = picks.iloc[i*2+1]["ModelledTime"]

            # Convert to UTCDateTime objects
            p_pick = UTCDateTime(p_pick)
            s_pick = UTCDateTime(s_pick)

            # Read in station information
            station = station_info["Name"]
            stla = station_info["Latitude"]
            stlo = station_info["Longitude"]
            stel = station_info["Elevation"]

            # Evaluate epicentral/vertical distances between station and event
            epi_dist = gps2dist_azimuth(evla, evlo, stla, stlo)[0] / 1000.
            z_dist = (evdp - stel) / 1000.

            # Columns: tr_id; epicentral distance, vertical distance, P_amp,
            #          P_freq, P_time, S_amp, S_freq, S_time, Noise_amp,
            #          is_picked, ML, ML_Err
            amps_template = ["", epi_dist, z_dist, np.nan, np.nan, np.nan, np.nan,
                             np.nan, np.nan, np.nan, False, np.nan, np.nan]

            # Read in raw waveforms
            st = raw_waveforms.select(station=station)
            st.detrend('linear')

            # # merge -- method=1 means discard data from previous trace if there
            # # are overlaps; contained traces will be discarded.
            # # fill_value='interpolate' means linearly interpolate gaps.
            # st.merge(method=1, fill_value="interpolate")

            # if stream is empty (no traces) or more than 3 traces (gaps), skip
            if not bool(st) or len(st) > 3:
                amps = amps_template.copy()
                for j, comp in enumerate(["E", "N", "Z"]):      # Will not work with Z, 1, 2 (etc.)
                    amps[0] = ".{}..{}".format(station, comp)
                    amplitudes.loc[i*3+j] = amps
                continue

            # Do full response deconvolution / convolution with WA response,
            # unless using quick amps
            if not self.quick_amps:
                if not remove_FIR_response:
                    # Loop through traces, and lookup response PAZ and remove using
                    # tr.simulate as this is ~ 5x faster than st.remove_response()
                    for j, tr in enumerate(st):
                        try:
                            response = self.response_inv.get_response(tr.id,
                                tr.stats.starttime)
                            paz = response.get_paz()
                            # Add a zero to get displacement
                            paz.zeros.extend([0j])
                            paz = {'poles': paz.poles,
                                   'zeros': paz.zeros,
                                   'gain': paz.normalization_factor,
                                'sensitivity': response.instrument_sensitivity.value}

                            tr.simulate(paz_remove=paz,
                                        pre_filt=pre_filt,
                                        water_level=water_level,
                                        taper=True,
                                        sacsim=True, pitsasim=False, #)  # To replicate remove_response()
                                        paz_simulate=self.WOODANDERSON)
                            # tr.simulate(paz_simulate=self.WOODANDERSON)
                        except (Exception, ValueError) as e:
                            stn = '.'.join(tr.id.split('.')[:3])
                            print('\t\t'+str(e),
                                  '  -- skipping instrument {}'.format(stn))
                            amps = amps_template.copy()
                            amps[0] = tr.id
                            amplitudes.loc[i*3+j] = amps
                            continue

                else:
                    # Use remove_response(), which removes the effect of _all_ response
                    # stages, including the FIR stages. Considerably slower.
                    try:
                        st.remove_response(inventory=self.response_inv,
                                           output='DISP',
                                           pre_filt=pre_filt,
                                           water_level=water_level,
                                           taper=True)
                        st.simulate(paz_simulate=self.WOODANDERSON)
                    except ValueError as e:
                        stn = '.'.join(st[0].id.split('.')[:3])
                        print('\t\t'+str(e),
                              '  -- skipping instrument {}'.format(stn))
                        amps = amps_template.copy()
                        for j, tr in enumerate(st.traces):
                            amps[0] = tr.id
                            amplitudes.loc[i*3+j] = amps
                            continue

            # Loop through components and make amplitude measurements from each
            # trace.
            for j, comp in enumerate(["E", "N", "Z"]):      # Will not work with Z, 1, 2 (etc.)
                amps = amps_template.copy()
                try:
                    tr = st.select(channel="*{}".format(comp))[0]
                except IndexError:
                    tr = Trace()
                # If trace is empty, or data isn't continuous within the time
                # window where data is needed to make the amplitude
                # measurements, skip
                if not bool(tr) or tr.stats.starttime > tr_start + tr.stats.delta or \
                    tr.stats.endtime < tr_end - tr.stats.delta:
                    amps[0] = ".{}..{}".format(station, comp)
                    amplitudes.loc[i*3+j] = amps
                    continue

                amps[0] = tr.id

                # For matching Tim!!!
                # tr.trim(starttime=tr.stats.starttime, endtime=tr.stats.starttime+40.)
                # tr.detrend('demean')
                # tr.taper(type='cosine', max_percentage=0.05)
                # tr.filter(type='highpass', freq=2)

                if bandpass:
                    f_nyquist = 0.5 * tr.stats.sampling_rate
                    low_f_crit = freqmin / f_nyquist
                    high_f_crit = freqmax / f_nyquist
                    if high_f_crit - 1.0 > -1e-6:
                        msg = ("Selected high corner frequency ({}) of bandpass is at or "
                               "above Nyquist ({}) for trace {}. Applying a high-pass instead.").format(
                                   freqmax, f_nyquist, tr.id)
                        warnings.warn(msg)
                        highpass = True
                    else:
                        tr.detrend('linear')
                        tr.taper(0.05, 'cosine')
                        tr.filter(type='bandpass', freqmin=freqmin, freqmax=freqmax, corners=corners, zerophase=False)
                        # Generate filter coefficients for the bandpass filter we
                        # applied; this is how the filter is designed within ObsPy
                        filter_sos = iirfilter(N=corners, Wn=[low_f_crit, high_f_crit],
                                               btype='bandpass', ftype='butter', output='sos')

                if highpass:
                    f_nyquist = 0.5 * tr.stats.sampling_rate
                    f_crit = filt_freq / f_nyquist
                    tr.detrend('linear')
                    tr.taper(0.05, 'cosine')
                    tr.filter(type='highpass', freq=filt_freq, corners=corners, zerophase=False)
                    # Generate filter coefficients for the highpass filter we
                    # applied; this is how the filter is designed within ObsPy
                    filter_sos = iirfilter(N=corners, Wn=f_crit, btype='highpass', ftype='butter', output='sos')
                    # Switch highpass back off if redirected here from bandpass
                    if bandpass:
                        highpass = False

                # Check p_pick is before s_pick
                assert p_pick < s_pick # No catch for this

                # If they are separated by less than 1 second (hmm..), use
                # whole window from P arrival to S arrival for P, noise window
                # starting from S arrival for S; else use 1 second after P for
                # P, 1 second before S to noise window after S for S.
                # if np.abs(p_pick - s_pick) < 1.:
                #     windows = [[p_pick, s_pick], [s_pick, s_pick + noise_window]]
                # else:
                #     windows = [[p_pick, s_pick - 1.],
                #                [s_pick - 1., s_pick + noise_window]]

                # windows = [[p_pick-2, s_pick+5.],
                #            [p_pick-2, s_pick+5.]]

                # For P:
                p_start = p_pick - marginal_window - p_ttimes[i] * fraction_tt
                p_end = p_pick + marginal_window + p_ttimes[i] * fraction_tt
                # For S:
                s_start = s_pick - marginal_window - s_ttimes[i] * fraction_tt
                s_end = s_pick + marginal_window + s_ttimes[i] * fraction_tt + signal_window

                if s_start < p_end:
                    if p_end < s_pick:
                        windows = [[p_start, p_end],
                                   [p_end, s_end]]
                    else:
                        windows = [[p_start, s_pick - marginal_window / 2],
                                   [s_pick - marginal_window / 2, s_end]]
                else:
                    windows = [[p_start, s_start],
                               [s_start, s_end]]

                # Loop over windows, cut data and measure amplitude
                for k, (start_time, end_time) in enumerate(windows):
                    # Add buffer for 5% tapering
                    # t_taper = (end_time - start_time) * 0.06
                    # window = tr.slice(start_time - t_taper, end_time + t_taper)
                    window = tr.slice(start_time, end_time)

                    # window.detrend('linear')

                    data = window.data

                    # if trace (window) is empty (no data points) or all zeros
                    # or a flat line, do not make a measurement
                    if not bool(window) or np.all(data == 0.0) or np.all(data == data.mean()):
                        print('Uh oh! Outside where we have data :(')
                        continue

                    # Measure peak-to-peak amplitude; already corrected if full
                    # response convolution has been used. Otherwise, an
                    # estimate of the relevant frequency is used to read the
                    # seismometer gain from its response, without deconvolving.
                    prom_mult = self.amplitude_params.get("prominence_multiplier", 0.)
                    half_amp, approx_freq, p2t_time = self._peak_to_trough_amplitude(window,
                        prom_mult, output_p2t_time=True)

                    # Correct for gain if not doing full deconvolution
                    if self.quick_amps:
                        # Get wood-anderson gain at frequency of amplitude observation
                        wa_gain = paz_2_amplitude_value_of_freq_resp(self.WOODANDERSON,
                                                                     approx_freq) * \
                                                        self.WOODANDERSON["sensitivity"]

                        # Get instrument gain at frequency of wood-anderson observation
                        try:
                            response = self.response_inv.get_response(tr.id,
                                                                      start_time)
                            gain = np.abs(response.get_evalresp_response_for_frequencies([approx_freq],
                                                                                         output="DISP")[0])
                        except (Exception, ValueError) as e:
                            print('\t\t'+str(e),
                                  '  -- skipping instrument {}'.format(tr.stats.station))
                            amplitudes.loc[i*3+j] = amps
                            continue

                        # Correct measured amplitude
                        half_amp *= wa_gain / gain

                    # Correct for filter gain at approximate frequency of
                    # measured amplitude
                    if bandpass or highpass:
                        _, filter_gain = sosfreqz(filter_sos, worN=[approx_freq],
                                                  fs=tr.stats.sampling_rate)
                        half_amp /= np.abs(filter_gain[0])

                    # Put in relevant columns for P / S amplitude, approx_freq,
                    # p2t_time
                    # Multiply amplitude by 1000 to convert to millimetres
                    amps[3+k*3:6+k*3] = half_amp * 1000., approx_freq, p2t_time

                # Make a noise measurement in a window of length noise_window,
                # ending 3 seconds before the P arrival.
                # noise = tr.slice(p_pick - 3. - noise_window, p_pick - 3.)
                # noise = tr.slice(eq_otime-18., p_pick-2.)

                noise_start = p_start - noise_window
                noise = tr.slice(noise_start, p_start)

                # Use standard deviation in noise window as an estimate of the
                # background noise amplitude *in millimetres*
                # noise_amp = np.std(noise.data) * 1000.
                noise_amp = np.sqrt(np.mean(np.square(noise.data))) * 1000.

                if self.quick_amps:
                    # NOTE: implicitly takes the gain at the approx_freq of the
                    # last amplitude measured; S-wave signal window.
                    noise_amp *= wa_gain / gain
                if bandpass or highpass:
                    # ditto: uses gain at S-wave approx_freq
                    noise_amp /= np.abs(filter_gain[0])

                # Put in relevant columns
                # amps[7:9] = noise_amp * 2000., picked
                amps[9:11] = noise_amp, picked

                # Fill ML and ML_Err columns with NaNs
                amps[11:13] = np.nan, np.nan

                # 3 rows per station; one for each component
                amplitudes.loc[i*3+j] = amps

        amplitudes = amplitudes.set_index("id")

        return amplitudes

    def _read_SAC_PZ(self, sac_pz_pat, tr_id, tr_start):
        """
        Reads SAC polezero files containing instrument response info.

        Parameters
        ----------
        sac_pz_pat : str
            Path to SAC PZ files.

        tr_id : str
            Trace ID for obspy Trace to find response data for.

        tr_start : obspy UTCDateTime object
            Trace start time.

        Returns
        -------
        paz : dict
            Dictionary containing instrument response information; keys:
                gain -
                sensitivity -
                zeros -
                poles -

        Raises
        ------
        FileNotFoundError
            Raised if the parameters required for measuring phase amplitudes
            have not been specified (self.amplitude_params)

        """

        # get a list of all the files that match this channel
        files = glob(sac_pz_pat+'/*_{0}_{1}_{3}_{2}_*'.format(*tr_id.split('.')))
        if not files:
            msg = 'No SAC PZ files found at {} for {}'.format(sac_pz_pat, tr_id)
            raise FileNotFoundError(msg)

        # select the PZ file that goes with the correct time period
        sacpz_file = False
        for f in files:
            fname = f.split('/')[-1].split('_')
            start_str = fname[6].split('.')
            end_str = fname[7].split('.')
            file_start = UTCDateTime('{}-{}T{}:{}:{}'.format(*start_str[0:5]))
            file_end = UTCDateTime('{}-{}T{}:{}:{}'.format(*end_str[0:5]))
            if file_start < tr_start < file_end:
                sacpz_file = f
                break

        if not sacpz_file:
            msg = 'No SAC PZ file for {} matching start time {}'
            msg = msg.format(tr_id, tr_start)
            raise FileNotFoundError(msg)

        # read in the values into the dictionary
        with open(sacpz_file, 'r') as sacpz:
            paz = {}
            z = num_zeros = 0
            p = num_poles = 0
            zeros = []
            poles = []

            for line in sacpz.readlines():
                line = line.rstrip().split()

                if len(line) < 2:
                    continue
                elif line[1] == 'SENSITIVITY':
                    paz['sensitivity'] = float(line[3])
                elif line[1] == 'A0':
                    paz['gain'] = float(line[3])
                elif line[0] == 'ZEROS':
                    num_zeros = int(line[1])
                elif z < num_zeros and num_zeros > 0:
                    zeros.append(complex(float(line[0]), float(line[1])))
                    z += 1
                elif line[0] == 'POLES':
                    num_poles = int(line[1])
                elif p < num_poles and num_poles > 0:
                    poles.append(complex(float(line[0]), float(line[1])))
                    p += 1

            paz['zeros'] = zeros
            paz['poles'] = poles

        return paz

    def _peak_to_trough_amplitude(self, trace, prom_mult=0., output_p2t_time=True):
        """
        Calculate the peak-to-trough amplitude for a given trace.

        Parameters
        ----------
        trace : ObsPy Trace object
            Waveform for which to calculate peak-to-trough amplitude.

        prom_mult : float, optional
            Specify a prominence threshold for the find_peaks algorithm; used
            when measuring maximum peak-to-peak amplitude.
        
        output_p2t_time : bool, optional
            Output the time of the max p2p amplitude (time is halfway between
            the times of the peak and trough).

        Returns
        -------
        half_amp : float
            Half the value of maximum peak-to-trough amplitude.
            Returns -1 if no measurement could be made.

        approx_freq : float
            Approximate frequency of the arrival, based on the half-period
            between the maximum peak/trough.
            Returns -1 if no measurement could be made.

        p2t_time : obspy UTCDateTime object
            Approximate time of amplitude observation (halfway between peak and
            trough times.)

        """

        # Do some pre-processing
        # trace.detrend("linear")
        # trace.taper(0.05)

        prominence = prom_mult * np.max(np.abs(trace.data))
        peaks, _ = find_peaks(trace.data, prominence=prominence)
        troughs, _ = find_peaks(-trace.data, prominence=prominence)

        # Loop through possible orders of peaks and troughs to find the maximum
        # peak-to-peak amplitude, and the time difference separating the peaks
        if len(peaks) == 0 or len(troughs) == 0:
            return -1, -1
        elif len(peaks) == 1 and len(troughs) == 1:
            full_amp = np.abs(trace.data[peaks] - trace.data[troughs])
            pos = 0
        elif len(peaks) == len(troughs):
            if peaks[0] < troughs[0]:
                a, b, c, d = peaks, troughs, peaks[1:], troughs[:-1]
            else:
                a, b, c, d = peaks, troughs, peaks[:-1], troughs[1:]
        elif not np.abs(len(peaks) - len(troughs)) == 1:
            # More than two peaks/troughs next to one another
            return -1, -1
        elif len(peaks) > len(troughs):
            assert peaks[0] < troughs[0]
            a, b, c, d = peaks[:-1], troughs, peaks[1:], troughs
        elif len(peaks) < len(troughs):
            assert peaks[0] > troughs[0]
            a, b, c, d = peaks, troughs[1:], peaks, troughs[:-1]

        fp1 = np.abs(trace.data[a] - trace.data[b])
        fp2 = np.abs(trace.data[c] - trace.data[d])

        if np.max(fp1) >= np.max(fp2):
            pos = np.argmax(fp1)
            full_amp = np.max(fp1)
            peaks, troughs = a, b
        else:
            pos = np.argmax(fp2)
            full_amp = np.max(fp2)
            peaks, troughs = c, d

        peak_time = trace.times()[peaks[pos]]
        trough_time = trace.times()[troughs[pos]]
        p2t_time = trace.stats.starttime + peak_time + \
            (trough_time - peak_time) / 2

        # Peak-to-trough is half a period
        approx_freq = 1. / (np.abs(peak_time - trough_time) * 2.)

        # Local magnitude is defined based on maximum zero-to-peak amplitude
        half_amp = full_amp / 2

        return half_amp, approx_freq, p2t_time

    def _read_event_waveform_data(self, w_beg, w_end):
        """
        Read waveform data for a triggered event.

        Parameters
        ----------
        w_beg : UTCDateTime object
            Start datetime to read waveform data

        w_end : UTCDateTime object
            End datetime to read waveform data

        Returns
        -------
        daten, max_coa, max_coa_norm, coord : array-like
            Empty arrays with the correct shape to write to .scanmseed as if
            they were coastream outputs from _compute()

        """

        # Extra pre- and post-pad default to None
        pre_pad = post_pad = None

        if self.pre_cut or self.amplitudes:
            if self.amplitudes:
                # Earliest possible start of noise window for amplitude
                # measurement
                noise_window = self.amplitude_params.get("noise_win")
                pre_cut = max(self.pre_cut, noise_window + self.marginal_window)
                if (noise_window + self.marginal_window) > self.pre_cut:
                    print('Noise window bigger than pre_cut!!')
                    print(noise_window + self.marginal_window, self.pre_cut)
            else:
                pre_cut = self.pre_cut
            # only subtract 1*marginal_window so if the event otime moves by
            # this much the selected pre_cut can still be applied
            pre_pad = pre_cut - self.marginal_window - self.pre_pad
            if pre_pad < 0:
                msg = "\t\tWarning: specified pre_cut {} is shorter than"
                msg += "default pre_pad\n"
                msg += "\t\t\tCutting from pre_pad = {}"
                msg = msg.format(self.pre_cut, self.pre_pad)
                self.output.log(msg, self.log)
                pre_pad = None

        if self.post_cut or self.amplitudes:
            if self.amplitudes:
                # Latest possible end for signal window for amplitude
                # measurement
                max_signal_win = (1 + self.picker.fraction_tt) * self.lut.max_ttime \
                                        + self.marginal_window \
                                        + self.amplitude_params.get("signal_window", 0.)
                post_cut = max(self.post_cut, max_signal_win)
                if max_signal_win > self.post_cut:
                    print('Max signal win bigger than post_cut!!')
                    print(max_signal_win, self.post_cut)
            else:
                post_cut = self.post_cut
            # only subtract 1*marginal_window so if the event otime moves by
            # this much the selected post_cut can still be applied
            post_pad = post_cut - self.marginal_window - \
                       self.post_pad
            if post_pad < 0:
                msg = "\t\tWarning: specified post_cut {} is shorter than"
                msg += "default post_pad\n"
                msg += "\t\t\tCutting to post_pad = {}"
                msg = msg.format(self.post_cut, self.post_pad)
                self.output.log(msg, self.log)
                post_pad = None

        self.data.read_waveform_data(w_beg, w_end, self.sampling_rate, pre_pad,
                                     post_pad)

    def _compute(self, w_beg, w_end, locate=False):
        """
        Compute 3-D coalescence between two time stamps.

        Parameters
        ----------
        w_beg : UTCDateTime object
            Time stamp of first sample in window

        w_end : UTCDateTime object
            Time stamp of final sample in window

        locate : bool, optional
            Whether to compute the full 4D coalescence map (only needed
            for locate()). Default: False

        Returns
        -------
        daten : array-like
            UTCDateTime time stamp for each sample between w_beg and w_end

        max_coa : array-like
            Coalescence value through time

        max_coa_norm : array-like
            Normalised coalescence value through time

        coord : array-like
            Location of maximum coalescence through time in input projection
            space.

        map_4d : array-like
            4-D coalescence map

        """

        avail = len(np.where(self.data.availability == 1)[0])*2

        onsets = self.onset.calculate_onsets(self.data)
        _, tsamp = onsets.shape

        ttimes = self.lut.ttimes(self.sampling_rate)

        # Calculate no. of samples in the pre-pad, post-pad and main window
        pre_smp = int(round(self.pre_pad * int(self.sampling_rate)))
        pos_smp = int(round(self.post_pad * int(self.sampling_rate)))
        nsamp = tsamp - pre_smp - pos_smp

        # Prep empty 4-D coalescence map and run C-compiled migrate()
        ncell = tuple(self.lut.cell_count)
        map_4d = np.zeros(ncell + (nsamp,), dtype=np.float64)
        migrate(onsets, ttimes, pre_smp, pos_smp, nsamp, avail, map_4d,
                self.n_cores)

        # Prep empty coalescence and unraveled grid index arrays and run
        # C-compiled find_max_coa()
        max_coa = np.zeros(nsamp, np.double)
        max_coa_norm = np.zeros(nsamp, np.double)
        max_coa_idx = np.zeros(nsamp, np.int64)
<<<<<<< HEAD
        find_max_coa(map_4d, max_coa, max_coa_norm, max_coa_idx, 0, nsamp,
                     self.n_cores)
=======
        ilib.find_max_coa(map_4d, max_coa, max_coa_idx, 0, nsamp, self.n_cores)

        # If computing for locate, correct map_4d for number of contributing,
        # traces. Not needed for detect.
        if locate:
            map_4d = np.exp(map_4d / (len(avail_idx)*2))

        # Calculate max_coa (with correction for number of stations)
        max_coa = np.exp(max_coa / (len(avail_idx) * 2))

        # Get max_coa_norm
        max_coa_norm = max_coa / np.sum(map_4d, axis=(0, 1, 2))
        max_coa_norm = max_coa_norm * map_4d.shape[0] * map_4d.shape[1] * \
            map_4d.shape[2]
>>>>>>> 6f9a243b

        tmp = np.arange(w_beg + self.pre_pad,
                        w_end - self.post_pad + (1 / self.sampling_rate),
                        1 / self.sampling_rate)
        daten = [x.datetime for x in tmp]

        # Convert the flat grid indices (of maximum coalescence) to coordinates
        # in the input projection space.
        coord = self.lut.index2coord(max_coa_idx, unravel=True)

        return daten, max_coa, max_coa_norm, coord, map_4d

    def _gaufilt3d(self, coa_map, sgm=0.8, shp=None):
        """
        Smooth the 3-D marginalised coalescence map using a 3-D Gaussian
        function to enable a better Gaussian fit to the data to be calculated.

        Parameters
        ----------
        coa_map : array-like
            Marginalised 3-D coalescence map

        sgm : float
            Sigma value (in grid cells) for the 3-D Gaussian filter function;
            bigger sigma leads to more aggressive (long wavelength) smoothing

        shp : array-like, optional
            Shape of volume

        Returns
        -------
        smoothed_map_3d : array-like
            Gaussian smoothed 3-D coalescence map

        """

        if shp is None:
            shp = coa_map.shape
        nx, ny, nz = shp

        # Construct 3-D Gaussian filter
        flt = util.gaussian_3d(nx, ny, nz, sgm)

        # Convolve map_3d and 3-D Gaussian filter
        smoothed_coa_map = fftconvolve(coa_map, flt, mode="same")

        # Mirror and convolve again (to avoid "phase-shift")
        smoothed_coa_map = smoothed_coa_map[::-1, ::-1, ::-1] \
            / np.nanmax(smoothed_coa_map)
        smoothed_coa_map = fftconvolve(smoothed_coa_map, flt, mode="same")

        # Final mirror and normalise
        smoothed_coa_map = smoothed_coa_map[::-1, ::-1, ::-1] \
            / np.nanmax(smoothed_coa_map)

        return smoothed_coa_map

    def _mask3d(self, n, i, window):
        """
        Creates a mask that can be applied to a 3-D grid.

        Parameters
        ----------
        n : array-like, int
            Shape of grid

        i : array-like, int
            Location of cell around which to mask

        window : int
            Size of window around cell to mask - window of grid cells is
            +/-(win-1)//2 in x, y and z

        Returns
        -------
        mask : array-like
            Masking array

        """

        n = np.array(n)
        i = np.array(i)

        w2 = (window - 1) // 2

        x1, y1, z1 = np.clip(i - w2, 0 * n, n)
        x2, y2, z2 = np.clip(i + w2 + 1, 0 * n, n)

        mask = np.zeros(n, dtype=np.bool)
        mask[x1:x2, y1:y2, z1:z2] = True

        return mask

    def _covfit3d(self, coa_map, thresh=0.75, win=None):
        """
        Calculate the 3-D covariance of the marginalised coalescence map,
        filtered above a percentile threshold {thresh}. Optionally can also
        perform the fit on a sub-window of the grid around the maximum
        coalescence location.

        Parameters
        ----------
        coa_map : array-like
            Marginalised 3-D coalescence map.

        thresh : float (between 0 and 1), optional
            Cut-off threshold (fractional percentile) to trim coa_map; only
            data above this percentile will be retained.

        win : int, optional
            Window of grid cells (+/-(win-1)//2 in x, y and z) around max
            value in coa_map to perform the fit over.

        Returns
        -------
        location : array-like, [x, y, z]
            Expectation location from covariance fit.

        uncertainty : array-like, [sx, sy, sz]
            One sigma uncertainties on expectation location from covariance
            fit.

        """

        # Get shape of 3-D coalescence map and max coalesence grid location
        shape = coa_map.shape
        ijk = np.unravel_index(np.nanargmax(coa_map), coa_map.shape)

        # If window is specified, clip the grid to only look here.
        if win:
            flag = np.logical_and(coa_map > thresh, self._mask3d(shape, ijk,
                                                                 win))
        else:
            flag = np.where(coa_map > thresh, True, False)

        # Treat the coalescence values in the grid as the sample weights
        sw = coa_map.flatten()
        sw[~flag.flatten()] = np.nan
        ssw = np.nansum(sw)

        # Get the x, y and z samples on which to perform the fit
        cc = self.lut.cell_count
        cs = self.lut.cell_size
        grid = np.meshgrid(np.arange(cc[0]), np.arange(cc[1]),
                           np.arange(cc[2]), indexing="ij")
        xs, ys, zs = [g.flatten() * size for g, size in zip(grid, cs)]

        # Expectation values:
        xe, ye, ze = [np.nansum(sw * s) / ssw for s in [xs, ys, zs]]

        # Covariance matrix:
        cov_matrix = np.zeros((3, 3))
        cov_matrix[0, 0] = np.nansum(sw * (xs - xe) ** 2) / ssw
        cov_matrix[1, 1] = np.nansum(sw * (ys - ye) ** 2) / ssw
        cov_matrix[2, 2] = np.nansum(sw * (zs - ze) ** 2) / ssw
        cov_matrix[0, 1] = np.nansum(sw * (xs - xe) * (ys - ye)) / ssw
        cov_matrix[1, 0] = cov_matrix[0, 1]
        cov_matrix[0, 2] = np.nansum(sw * (xs - xe) * (zs - ze)) / ssw
        cov_matrix[2, 0] = cov_matrix[0, 2]
        cov_matrix[1, 2] = np.nansum(sw * (ys - ye) * (zs - ze)) / ssw
        cov_matrix[2, 1] = cov_matrix[1, 2]

        location_xyz = self.lut.ll_corner + np.array([xe, ye, ze])
        location = self.lut.coord2grid(location_xyz, inverse=True)[0]
        uncertainty = np.diag(np.sqrt(abs(cov_matrix)))

        return location, uncertainty

    def _gaufit3d(self, coa_map, thresh=0., win=7):
        """
        Fit a 3-D Gaussian function to a region around the maximum coalescence
        location in the 3-D marginalised coalescence map: return expectation
        location and associated uncertainty.

        Parameters
        ----------
        coa_map : array-like
            Marginalised 3-D coalescence map.

        thresh : float (between 0 and 1), optional
            Cut-off threshold (percentile) to trim coa_map: only data above
            this percentile will be retained.

        win : int, optional
            Window of grid cells (+/-(win-1)//2 in x, y and z) around max
            value in coa_map to perform the fit over.

        Returns
        -------
        location : array-like, [x, y, z]
            Expectation location from 3-D Gaussian fit.

        uncertainty : array-like, [sx, sy, sz]
            One sigma uncertainties on expectation location from 3-D Gaussian
            fit.

        """

        # Get shape of 3-D coalescence map and max coalesence grid location
        shape = coa_map.shape
        ijk = np.unravel_index(np.nanargmax(coa_map), shape)

        # Only use grid cells above threshold value, and within the specified
        # window around the coalescence peak
        flag = np.logical_and(coa_map > thresh, self._mask3d(shape, ijk, win))
        ix, iy, iz = np.where(flag)

        # Subtract mean of entire 3-D coalescence map from the local grid
        # window so it is better approximated by a Gaussian (which goes to zero
        # at infinity)
        coa_map = coa_map - np.nanmean(coa_map)

        # Fit 3-D Gaussian function
        ncell = len(ix)

        ls = [np.arange(n) for n in shape]

        # Get ijk indices for points in the sub-grid
        x, y, z = [l[idx] - i for l, idx, i in zip(ls, np.where(flag), ijk)]

        X = np.c_[x * x, y * y, z * z,
                  x * y, x * z, y * z,
                  x, y, z, np.ones(ncell)].T
        Y = -np.log(np.clip(coa_map.astype(np.float64)[ix, iy, iz],
                            1e-300, np.inf))

        X_inv = np.linalg.pinv(X)
        P = np.matmul(Y, X_inv)
        G = -np.array([2 * P[0], P[3], P[4],
                       P[3], 2 * P[1], P[5],
                       P[4], P[5], 2 * P[2]]).reshape((3, 3))
        H = np.array([P[6], P[7], P[8]])
        loc = np.matmul(np.linalg.inv(G), H)
        cx, cy, cz = loc

        K = P[9]             \
            - P[0] * cx ** 2 \
            - P[1] * cy ** 2 \
            - P[2] * cz ** 2 \
            - P[3] * cx * cy \
            - P[4] * cx * cz \
            - P[5] * cy * cz \

        M = np.array([P[0], P[3] / 2, P[4] / 2,
                      P[3] / 2, P[1], P[5] / 2,
                      P[4] / 2, P[5] / 2, P[2]]).reshape(3, 3)
        egv, vec = np.linalg.eig(M)
        sgm = np.sqrt(0.5 / np.clip(np.abs(egv), 1e-10, np.inf))/2
        val = np.exp(-K)
        csgm = np.sqrt(0.5 / np.clip(np.abs(M.diagonal()), 1e-10, np.inf))

        # Convert back to whole-grid coordinates
        gau_3d = [loc + ijk, vec, sgm, csgm, val]

        # Convert grid location to XYZ / coordinates
        location = [[gau_3d[0][0], gau_3d[0][1], gau_3d[0][2]]]
        location = self.lut.index2coord(location)[0]

        uncertainty = sgm * self.lut.cell_size

        return location, uncertainty

    def _splineloc(self, coa_map, win=5, upscale=10):
        """
        Fit a 3-D spline function to a region around the maximum coalescence
        in the marginalised coalescence map and interpolate by factor {upscale}
        to return a sub-grid maximum coalescence location.

        Parameters
        ----------
        coa_map : array-like
            Marginalised 3-D coalescence map.

        win : int
            Window of grid cells (+/-(win-1)//2 in x, y and z) around max
            value in coa_map to perform the fit over.

        upscale : int
            Upscaling factor to interpolate the fitted 3-D spline function by.

        Returns
        -------
        location : array-like, [x, y, z]
            Max coalescence location from spline interpolation.

        """

        # Get shape of 3-D coalescence map
        nx, ny, nz = coa_map.shape
        n = np.array([nx, ny, nz])

        # Find maximum coalescence location in grid
        mx, my, mz = np.unravel_index(np.nanargmax(coa_map), coa_map.shape)
        i = np.array([mx, my, mz])

        # Determining window about maximum value and trimming coa grid
        w2 = (win - 1)//2
        x1, y1, z1 = np.clip(i - w2, 0 * n, n)
        x2, y2, z2 = np.clip(i + w2 + 1, 0 * n, n)

        # If subgrid is not close to the edge
        if (x2 - x1) == (y2 - y1) == (z2 - z1):
            coa_map_trim = coa_map[x1:x2, y1:y2, z1:z2]

            # Defining the original interpolation function
            xo = np.linspace(0, coa_map_trim.shape[0] - 1,
                             coa_map_trim.shape[0])
            yo = np.linspace(0, coa_map_trim.shape[1] - 1,
                             coa_map_trim.shape[1])
            zo = np.linspace(0, coa_map_trim.shape[2] - 1,
                             coa_map_trim.shape[2])
            xog, yog, zog = np.meshgrid(xo, yo, zo)
            interpgrid = Rbf(xog.flatten(), yog.flatten(), zog.flatten(),
                             coa_map_trim.flatten(),
                             function="cubic")

            # Creating the new interpolated grid
            xx = np.linspace(0, coa_map_trim.shape[0] - 1,
                             (coa_map_trim.shape[0] - 1) * upscale + 1)
            yy = np.linspace(0, coa_map_trim.shape[1] - 1,
                             (coa_map_trim.shape[1] - 1) * upscale + 1)
            zz = np.linspace(0, coa_map_trim.shape[2] - 1,
                             (coa_map_trim.shape[2] - 1) * upscale + 1)
            xxg, yyg, zzg = np.meshgrid(xx, yy, zz)

            # Interpolate spline function on new grid
            coa_map_int = interpgrid(xxg.flatten(), yyg.flatten(),
                                     zzg.flatten()).reshape(xxg.shape)

            # Calculate max coalescence location on interpolated grid
            mxi, myi, mzi = np.unravel_index(np.nanargmax(coa_map_int),
                                             coa_map_int.shape)
            mxi = mxi/upscale + x1
            myi = myi/upscale + y1
            mzi = mzi/upscale + z1
            self.output.log(f"\t\tGridded loc: {mx}   {my}   {mz}", self.log)
            self.output.log(f"\t\tSpline  loc: {mxi} {myi} {mzi}", self.log)

            # Run check that spline location is within grid-cell
            if (abs(mx - mxi) > 1) or (abs(my - myi) > 1) or \
               (abs(mz - mzi) > 1):
                msg = "\tSpline warning: spline location outside grid cell"
                msg += " with maximum coalescence value"
                self.output.log(msg, self.log)

            location = self.lut.index2coord([[mxi, myi, mzi]])[0]

            # Run check that spline location is within window
            if (abs(mx - mxi) > w2) or (abs(my - myi) > w2) or \
               (abs(mz - mzi) > w2):
                msg = "\t !!!! Spline error: location outside interpolation "
                msg += "window !!!!\n\t\t\tGridded Location returned"
                self.output.log(msg, self.log)

                location = self.lut.index2coord([[mx, my, mz]])[0]
        else:
            msg = "\t !!!! Spline error: interpolation window crosses edge of "
            msg += "grid !!!!\n\t\t\tGridded Location returned"
            self.output.log(msg, self.log)

            location = self.lut.index2coord([[mx, my, mz]])[0]

        return location

    def _calculate_location(self, map_4d):
        """
        Marginalise 4-D coalescence grid. Calculate a set of locations and
        associated uncertainties by:
            (1) calculating the covariance of the entire coalescence map;
            (2) fitting a 3-D Gaussian function and ..
            (3) a 3-D spline function ..
                to a region around the maximum coalescence location in the
                marginalised 3-D coalescence map.

        Parameters
        ----------
        map_4d : array-like
            4-D coalescence grid output from _compute()

        Returns
        -------
        loc_spline: array-like
            [x, y, z] : expectation location from local spline interpolation

        loc_gau : array-like
            [x, y, z] : best-fit location from local gaussian fit to the
                        coalescence grid

        loc_gau_err : array-like
            [x_err, y_err, z_err] : one sigma uncertainties associated with
                                    loc_gau

        loc_cov : array-like
            [x, y, z] : best-fit location from covariance fit over entire 3d
                        grid (by default after filtering above a certain
                        percentile).

        loc_cov_err : array-like
            [x_err, y_err, z_err] : one sigma uncertainties associated with
                                    loc_cov

        """

        # MARGINALISE: Determining the 3-D coalescence map
        self.coa_map = np.sum(map_4d, axis=-1)

        # Normalise
        self.coa_map = self.coa_map / np.nanmax(self.coa_map)

        # Fit 3-D spline function to small window around max coalescence
        # location and interpolate to determine sub-grid maximum coalescence
        # location.
        loc_spline = self._splineloc(np.copy(self.coa_map))

        # Apply Gaussian smoothing to small window around max coalescence
        # location and fit 3-D Gaussian function to determine local
        # expectation location and uncertainty
        smoothed_coa_map = self._gaufilt3d(np.copy(self.coa_map))
        loc_gau, loc_gau_err = self._gaufit3d(smoothed_coa_map, thresh=0.)

        # Calculate global covariance expected location and uncertainty
        loc_cov, loc_cov_err = self._covfit3d(np.copy(self.coa_map))

        return loc_spline, loc_gau, loc_gau_err, loc_cov, loc_cov_err

    def _empty(self, w_beg, w_end):
        """
        Create an empty set of arrays to write to .scanmseed ; used where there
        is no data available to run _compute() .

        Parameters
        ----------
        w_beg : UTCDateTime object
            Start time to create empty arrays

        w_end : UTCDateTime object
            End time to create empty arrays

        Returns
        -------
        daten, max_coa, max_coa_norm, coord : array-like
            Empty arrays with the correct shape to write to .scanmseed as if
            they were coastream outputs from _compute()

        """

        tmp = np.arange(w_beg + self.pre_pad,
                        w_end - self.post_pad + (1 / self.sampling_rate),
                        1 / self.sampling_rate)
        daten = [x.datetime for x in tmp]

        max_coa = max_coa_norm = np.full(len(daten), 0)

        coord = np.full((len(daten), 3), 0)

        return daten, max_coa, max_coa_norm, coord

    def _optional_locate_outputs(self, event_mw_data, event, out_str,
                                 event_uid, map_4d):
        """
        Deal with optional outputs in locate():
            plot_event_summary()
            plot_event_video()
            write_cut_waveforms()
            write_4d_coal_grid()

        Parameters
        ----------
        event_mw_data : pandas DataFrame
            Gridded maximum coa location through time across the marginal
            window. Columns = ["DT", "COA", "X", "Y", "Z"]

        event : pandas DataFrame
            Final event location information.
            Columns = ["DT", "COA", "COA_NORM", "X", "Y", "Z",
                       "LocalGaussian_X", "LocalGaussian_Y", "LocalGaussian_Z",
                       "LocalGaussian_ErrX", "LocalGaussian_ErrY",
                       "LocalGaussian_ErrZ", "GlobalCovariance_X",
                       "GlobalCovariance_Y", "GlobalCovariance_Z",
                       "GlobalCovariance_ErrX", "GlobalCovariance_ErrY",
                       "GlobalCovariance_ErrZ", "TRIG_COA", "DEC_COA",
                       "DEC_COA_NORM", "ML", "ML_Err"]
            All X / Y as lon / lat; Z and X / Y / Z uncertainties in metres

        out_str : str
            String {run_name}_{event_name} (figure displayed by default)

        event_uid : str
            UID of earthquake: "YYYYMMDDHHMMSSFFFF"

        map_4d : array-like
            4-D coalescence grid output from _compute()

        """

        if self.plot_event_summary or self.plot_event_video:
            quake_plot = QuakePlot(self.lut, self.data, event_mw_data,
                                   self.marginal_window, self.output.run,
                                   event, map_4d, self.coa_map)

        if self.plot_event_summary:
            timer = util.Stopwatch()
            self.output.log("\tPlotting event summary figure...", self.log)
            quake_plot.event_summary(file_str=out_str)
            self.output.log(timer(), self.log)

        if self.plot_event_video:
            timer = util.Stopwatch()
            self.output.log("\tPlotting coalescence video...", self.log)
            quake_plot.coalescence_video(file_str=out_str)
            self.output.log(timer(), self.log)

        if self.write_cut_waveforms:
            self.output.log("\tSaving cut waveforms...", self.log)
            timer = util.Stopwatch()
            self.output.write_cut_waveforms(self.data, event, event_uid,
                                            self.cut_waveform_format,
                                            self.pre_cut, self.post_cut)
            self.output.log(timer(), self.log)

        if self.write_4d_coal_grid:
            timer = util.Stopwatch()
            self.output.log("\tSaving 4D coalescence grid...", self.log)
            t_beg = UTCDateTime(event_mw_data["DT"].iloc[0])
            t_end = UTCDateTime(event_mw_data["DT"].iloc[-1])
            self.output.write_coal4D(map_4d, event_uid, t_beg, t_end)
            self.output.log(timer(), self.log)

        try:
            del quake_plot
        except NameError:
            pass

    @property
    def sampling_rate(self):
        """Get sampling_rate"""
        return self._sampling_rate

    @sampling_rate.setter
    def sampling_rate(self, value):
        """
        Set sampling_rate and try set for the onset and picker objects, if they
        exist.

        """

        try:
            self.onset.sampling_rate = value
            self.picker.sampling_rate = value
        except AttributeError:
            pass
        self._sampling_rate = value<|MERGE_RESOLUTION|>--- conflicted
+++ resolved
@@ -16,21 +16,12 @@
 from scipy.interpolate import Rbf
 from scipy.signal import fftconvolve, find_peaks, iirfilter, sosfreqz
 
-<<<<<<< HEAD
 from QMigrate.core import find_max_coa, migrate
 from QMigrate.io import QuakeIO
 from QMigrate.plot import QuakePlot
 from .magnitudes import calculate_magnitude, mean_magnitude
 from .onset import Onset
 from .pick import PhasePicker
-=======
-import QMigrate.core as ilib
-import QMigrate.io as qio
-import QMigrate.plot as plot
-from QMigrate.signal import magnitudes as qmag
-from QMigrate.signal.onset import Onset
-from QMigrate.signal.pick import PhasePicker
->>>>>>> 6f9a243b
 import QMigrate.util as util
 
 # Filter warnings
@@ -729,17 +720,10 @@
             idxmax = event_mw_data["COA"].astype("float").idxmax()
             event_max_coa = event_mw_data.iloc[idxmax]
 
-<<<<<<< HEAD
             out_str = f"{self.output.name}_{event_uid}"
             self.output.log(timer(), self.log)
 
-            # Determining earthquake location error
-=======
-            out_str = "{}_{}".format(self.output.name, event_uid)
-            self.output.log(timer(), self.log)
-
             # Determine earthquake location & error
->>>>>>> 6f9a243b
             timer = util.Stopwatch()
             self.output.log(("\tDetermining earthquake location and "
                              "uncertainty..."), self.log)
@@ -764,33 +748,14 @@
             # Make phase picks
             timer = util.Stopwatch()
             self.output.log("\tMaking phase picks...", self.log)
-<<<<<<< HEAD
             self.picker.pick_phases(self.data, self.lut, event_max_coa,
                                     event_uid, self.output)
-=======
-            self.picker.pick_phases(self.data, event)
-            self.picker.write_picks(event_uid)
->>>>>>> 6f9a243b
             self.output.log(timer(), self.log)
 
             # Determine amplitudes
             if self.amplitudes:
                 timer = util.Stopwatch()
                 self.output.log("\tGetting amplitudes...", self.log)
-<<<<<<< HEAD
-                amps = self._get_amplitudes(loc_gau)
-                self.output.write_amplitudes(amps, event_uid)
-                self.output.log(timer(), self.log)
-
-            if self.amplitudes and self.calc_mag:
-                timer = util.Stopwatch()
-                self.output.log("\tCalculating magnitude...", self.log)
-                mags = qmag.calculate_magnitude(amps, self.magnitude_params)
-                self.output.write_amplitudes(mags, event_uid)
-                ML, ML_error = qmag.mean_magnitude(mags, self.magnitude_params)
-                event["ML"] = ML
-                event["ML_error"] = ML_error
-=======
                 amps = self._get_amplitudes(event)
                 self.output.write_amplitudes(amps, event_uid)
                 self.output.log(timer(), self.log)
@@ -799,18 +764,17 @@
             if self.amplitudes and self.calc_mag:
                 timer = util.Stopwatch()
                 self.output.log("\tCalculating magnitude...", self.log)
-                mags = qmag.calculate_magnitudes(amps, self.magnitude_params)
+                mags = calculate_magnitudes(amps, self.magnitude_params)
                 self.output.write_amplitudes(mags, event_uid)
-                ML, ML_Err, ML_r2 = qmag.mean_magnitude(mags,
-                                                        self.magnitude_params,
-                                                        plot_amp_vs_dist=True,
-                                                        event=event,
-                                                        run_path=self.output.run,
-                                                        file_str=out_str)
-                event['ML'] = ML
-                event['ML_Err'] = ML_Err
-                event['ML_r_squared'] = ML_r2
->>>>>>> 6f9a243b
+                ML, ML_Err, ML_r2 = mean_magnitude(mags,
+                                                   self.magnitude_params,
+                                                   plot_amp_vs_dist=True,
+                                                   event=event,
+                                                   run_path=self.output.run,
+                                                   file_str=out_str)
+                event["ML"] = ML
+                event["ML_Err"] = ML_Err
+                event["ML_r_squared"] = ML_r2
                 self.output.log(timer(), self.log)
 
             self.output.write_event(event, event_uid)
@@ -918,15 +882,10 @@
             water_level = self.amplitude_params.get("water_level", 60)
             pre_filt = self.amplitude_params.get("pre_filt")
 
-<<<<<<< HEAD
-        evlo, evla, evdp = coord
-        picks = self.picker.phase_picks
-        stations = self.lut.station_data
-=======
         # Check if the user has specified a filter to apply before
         # making the amplitude measurement
         if self.amplitude_params.get('highpass_filter') and \
-            self.amplitude_params.get('bandpass_filter'):
+           self.amplitude_params.get('bandpass_filter'):
             msg = ('Both bandpass filter *and* highpass filter selected! '
                    'Please choose one or the other.')
             raise AttributeError(msg)
@@ -979,7 +938,6 @@
         eq_otime = event["DT"]
         picks = self.picker.phase_picks["Pick"]
         station_data = self.lut.station_data
->>>>>>> 6f9a243b
 
         # Read in raw cut waveforms
         raw_waveforms = self.data.raw_waveforms.copy()
@@ -1071,7 +1029,8 @@
                     # tr.simulate as this is ~ 5x faster than st.remove_response()
                     for j, tr in enumerate(st):
                         try:
-                            response = self.response_inv.get_response(tr.id,
+                            response = self.response_inv.get_response(
+                                tr.id,
                                 tr.stats.starttime)
                             paz = response.get_paz()
                             # Add a zero to get displacement
@@ -1079,13 +1038,13 @@
                             paz = {'poles': paz.poles,
                                    'zeros': paz.zeros,
                                    'gain': paz.normalization_factor,
-                                'sensitivity': response.instrument_sensitivity.value}
+                                   'sensitivity': response.instrument_sensitivity.value}
 
                             tr.simulate(paz_remove=paz,
                                         pre_filt=pre_filt,
                                         water_level=water_level,
                                         taper=True,
-                                        sacsim=True, pitsasim=False, #)  # To replicate remove_response()
+                                        sacsim=True, pitsasim=False,  # )  # To replicate remove_response()
                                         paz_simulate=self.WOODANDERSON)
                             # tr.simulate(paz_simulate=self.WOODANDERSON)
                         except (Exception, ValueError) as e:
@@ -1129,7 +1088,7 @@
                 # window where data is needed to make the amplitude
                 # measurements, skip
                 if not bool(tr) or tr.stats.starttime > tr_start + tr.stats.delta or \
-                    tr.stats.endtime < tr_end - tr.stats.delta:
+                   tr.stats.endtime < tr_end - tr.stats.delta:
                     amps[0] = ".{}..{}".format(station, comp)
                     amplitudes.loc[i*3+j] = amps
                     continue
@@ -1175,7 +1134,7 @@
                         highpass = False
 
                 # Check p_pick is before s_pick
-                assert p_pick < s_pick # No catch for this
+                assert p_pick < s_pick  # No catch for this
 
                 # If they are separated by less than 1 second (hmm..), use
                 # whole window from P arrival to S arrival for P, noise window
@@ -1230,7 +1189,8 @@
                     # estimate of the relevant frequency is used to read the
                     # seismometer gain from its response, without deconvolving.
                     prom_mult = self.amplitude_params.get("prominence_multiplier", 0.)
-                    half_amp, approx_freq, p2t_time = self._peak_to_trough_amplitude(window,
+                    half_amp, approx_freq, p2t_time = self._peak_to_trough_amplitude(
+                        window,
                         prom_mult, output_p2t_time=True)
 
                     # Correct for gain if not doing full deconvolution
@@ -1398,11 +1358,9 @@
         ----------
         trace : ObsPy Trace object
             Waveform for which to calculate peak-to-trough amplitude.
-
         prom_mult : float, optional
             Specify a prominence threshold for the find_peaks algorithm; used
             when measuring maximum peak-to-peak amplitude.
-        
         output_p2t_time : bool, optional
             Output the time of the max p2p amplitude (time is halfway between
             the times of the peak and trough).
@@ -1412,12 +1370,10 @@
         half_amp : float
             Half the value of maximum peak-to-trough amplitude.
             Returns -1 if no measurement could be made.
-
         approx_freq : float
             Approximate frequency of the arrival, based on the half-period
             between the maximum peak/trough.
             Returns -1 if no measurement could be made.
-
         p2t_time : obspy UTCDateTime object
             Approximate time of amplitude observation (halfway between peak and
             trough times.)
@@ -1487,7 +1443,6 @@
         ----------
         w_beg : UTCDateTime object
             Start datetime to read waveform data
-
         w_end : UTCDateTime object
             End datetime to read waveform data
 
@@ -1539,8 +1494,7 @@
                 post_cut = self.post_cut
             # only subtract 1*marginal_window so if the event otime moves by
             # this much the selected post_cut can still be applied
-            post_pad = post_cut - self.marginal_window - \
-                       self.post_pad
+            post_pad = post_cut - self.marginal_window - self.post_pad
             if post_pad < 0:
                 msg = "\t\tWarning: specified post_cut {} is shorter than"
                 msg += "default post_pad\n"
@@ -1611,25 +1565,8 @@
         max_coa = np.zeros(nsamp, np.double)
         max_coa_norm = np.zeros(nsamp, np.double)
         max_coa_idx = np.zeros(nsamp, np.int64)
-<<<<<<< HEAD
         find_max_coa(map_4d, max_coa, max_coa_norm, max_coa_idx, 0, nsamp,
                      self.n_cores)
-=======
-        ilib.find_max_coa(map_4d, max_coa, max_coa_idx, 0, nsamp, self.n_cores)
-
-        # If computing for locate, correct map_4d for number of contributing,
-        # traces. Not needed for detect.
-        if locate:
-            map_4d = np.exp(map_4d / (len(avail_idx)*2))
-
-        # Calculate max_coa (with correction for number of stations)
-        max_coa = np.exp(max_coa / (len(avail_idx) * 2))
-
-        # Get max_coa_norm
-        max_coa_norm = max_coa / np.sum(map_4d, axis=(0, 1, 2))
-        max_coa_norm = max_coa_norm * map_4d.shape[0] * map_4d.shape[1] * \
-            map_4d.shape[2]
->>>>>>> 6f9a243b
 
         tmp = np.arange(w_beg + self.pre_pad,
                         w_end - self.post_pad + (1 / self.sampling_rate),
