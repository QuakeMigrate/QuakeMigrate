# -*- coding: utf-8 -*-
"""
Module containing methods to generate event summaries and videos.

"""

import logging

import matplotlib.pyplot as plt
from matplotlib.patches import Ellipse
from matplotlib.gridspec import GridSpec
import numpy as np
import pandas as pd

import QMigrate.util as util


<<<<<<< HEAD
@util.timeit
def event_summary(run, event, marginal_coalescence, lut, xy_files=None):
=======
@util.timeit("info")
def event_summary(run, event, marginal_coalescence, lut):
>>>>>>> 9800db78
    """
    Plots an event summary illustrating the locate results: slices through the
    marginalised coalescence with the location estimates (best-fitting spline
    to interpolated coalescence; Gaussian fit; covariance fit) and associated
    uncertainties; a gather of the filtered station data, sorted by distance
    from the event; and the maximum coalescence through time.

    Parameters
    ----------
    run : :class:`~QMigrate.io.Run` object
        Light class encapsulating i/o path information for a given run.
    event : :class:`~QMigrate.io.Event` object
        Light class encapsulating signal, onset, and location information
        for a given event.
    marginal_coalescence : `~numpy.ndarray` of `~numpy.double`
        Marginalised 3-D coalescence map, shape(nx, ny, nz).
    lut : :class:`~QMigrate.lut.LUT` object
        Contains the traveltime lookup tables for seismic phases, computed for
        some pre-defined velocity model.
    xy_files : str, optional
        Path to comma-separated value file (.csv) containing a series of
        coordinate files to plot. Columns: ["File", "Color", "Linewidth",
        "Linestyle"], where "File" is the absolute path to the file containing
        the coordinates to be plotted. E.g:
        "/home/user/volcano_outlines.csv,black,0.5,-". Each .csv coordinate
        file should contain coordinates only, with columns: ["Longitude",
        "Latitude"]. E.g.: "-17.5,64.8".
        .. note:: Do not include a header line in either file.

    """

    logging.info("\tPlotting event summary figure...")

    # Extract indices and grid coordinates of maximum coalescence
    coa_map = np.ma.masked_invalid(marginal_coalescence)
    idx_max = np.column_stack(np.where(coa_map == np.nanmax(coa_map)))[0]
    slices = [coa_map[:, :, idx_max[2]],
              coa_map[:, idx_max[1], :],
              coa_map[idx_max[0], :, :].T]
    otime = event.otime

    fig = plt.figure(figsize=(25, 15))

    # Create plot axes, ordering: [SIGNAL, COA, XY, XZ, YZ]
    sig_spec = GridSpec(9, 15).new_subplotspec((0, 8), colspan=7, rowspan=7)
    fig.add_subplot(sig_spec)
    fig.canvas.draw()
    coa_spec = GridSpec(9, 15).new_subplotspec((7, 8), colspan=7, rowspan=2)
    fig.add_subplot(coa_spec)

    # --- Plot LUT, waveform gather, and max coalescence trace ---
    lut.plot(fig, (9, 15), slices, event.hypocentre, "white")
    _plot_waveform_gather(fig.axes[0], lut, event, idx_max)
    _plot_coalescence_trace(fig.axes[1], event)

    # --- Plot xy files on map ---
    _plot_xy_files(xy_files, fig.axes[2])

    # --- Add event origin time to signal and coalescence plots ---
    for ax in fig.axes[:2]:
        ax.axvline(otime.datetime, label="Origin time", ls="--", lw=2,
                   c="#F03B20")

    # --- Create and plot covariance and Gaussian uncertainty ellipses ---
    gues = _make_ellipses(lut, event, "gaussian", "k")
    for ax, gue in zip(fig.axes[2:], gues):
        ax.add_patch(gue)

    # --- Write summary information ---
    text = plt.subplot2grid((9, 15), (0, 0), colspan=8, rowspan=2, fig=fig)
    _plot_text_summary(text, lut, event)

    fig.axes[0].legend(fontsize=14, loc=1, framealpha=1, markerscale=0.5)
    fig.axes[1].legend(fontsize=14, loc=1, framealpha=1)
    fig.axes[2].legend(fontsize=14)
    fig.tight_layout(pad=1, h_pad=0)
    plt.subplots_adjust(wspace=0.3, hspace=0.3)

    # --- Adjust cross sections to match map aspect ratio ---
    # Get left, bottom, width, height of each subplot bounding box
    xy_left, xy_bottom, xy_width, xy_height = fig.axes[2].get_position().bounds
    xz_l, xz_b, xz_w, xz_h = fig.axes[3].get_position().bounds
    yz_l, yz_b, _, _ = fig.axes[4].get_position().bounds
    # Find height and width spacing of subplots in figure coordinates
    hdiff = yz_b - (xz_b + xz_h)
    wdiff = yz_l - (xz_l + xz_w)
    # Adjust bottom of xz cross section (if bottom of map has moved up)
    new_xz_bottom = xy_bottom - hdiff - xz_h
    fig.axes[3].set_position([xy_left, new_xz_bottom, xy_width, xz_h])
    # Adjust left of yz cross section (if right side of map has moved left)
    new_yz_left = xy_left + xy_width + wdiff
    # Take this opportunity to ensure the height of both cross sections is
    # equal by adjusting yz width (almost there from gridspec maths already)
    new_yz_width = xz_h * (fig.get_size_inches()[1]
                           / fig.get_size_inches()[0])
    fig.axes[4].set_position([new_yz_left, xy_bottom, new_yz_width, xy_height])

    fpath = run.path / "locate" / run.subname / "summaries"
    fpath.mkdir(exist_ok=True, parents=True)
    fstem = f"{run.name}_{event.uid}_EventSummary"
    file = (fpath / fstem).with_suffix(".pdf")
    plt.savefig(file, dpi=400)
    plt.close("all")


WAVEFORM_COLOURS1 = ["#FB9A99", "#7570b3", "#1b9e77"]
WAVEFORM_COLOURS2 = ["#33a02c", "#b2df8a", "#1f78b4"]
PICK_COLOURS = ["#F03B20", "#3182BD"]


def _plot_waveform_gather(ax, lut, event, idx):
    """
    Utility function to bring all aspects of plotting the waveform gather into
    one place.

    Parameters
    ----------
    ax : `~matplotlib.Axes` object
        Axes on which to plot the waveform gather.
    lut : :class:`~QMigrate.lut.LUT` object
        Contains the traveltime lookup tables for seismic phases, computed for
        some pre-defined velocity model.
    event : :class:`~QMigrate.io.Event` object
        Light class encapsulating signal, onset, and location information
        for a given event.
    idx : `~numpy.ndarray` of `numpy.double`
        Marginalised 3-D coalescence map, shape(nx, ny, nz).

    """

    # --- Predicted traveltimes ---
    ttpf, ttsf = [lut.traveltime_to(phase, idx) for phase in ["P", "S"]]
    ttp = [(event.otime + tt).datetime for tt in ttpf]
    tts = [(event.otime + tt).datetime for tt in ttsf]
    range_order = abs(np.argsort(np.argsort(ttp)) - len(ttp)) * 2
    s = (ax.get_window_extent().height / (max(range_order)+1) * 1.2) ** 2
    max_tts = max(ttsf)
    for tt, c, phase in zip([ttp, tts], PICK_COLOURS, "PS"):
        ax.scatter(tt, range_order, s=s, c=c, marker="|", zorder=5, lw=1.5,
                   label=f"Modelled {phase}")

    # --- Waveforms ---
    times_utc = event.data.times(type="UTCDateTime")
    mint, maxt = event.otime - 0.1, event.otime + max_tts*1.5
    mint_i, maxt_i = [np.argmin(abs(times_utc - t)) for t in (mint, maxt)]
    times_plot = event.data.times(type="matplotlib")[mint_i:maxt_i]
    for i, signal in enumerate(np.rollaxis(event.data.filtered_signal, 1)):
        for data, c, comp in zip(signal[::-1], WAVEFORM_COLOURS1,
                                 "ZNE"):
            if not data.any():
                continue
            data[mint_i:]

            # Get station specific range for norm factor
            stat_maxt = event.otime + ttsf[i]*1.5
            norm = max(abs(data[mint_i:np.argmin(abs(times_utc - stat_maxt))]))

            y = data[mint_i:maxt_i] / norm + range_order[i]
            label = f"{comp} component" if i == 0 else None
            ax.plot(times_plot, y, c=c, lw=0.3, label=label, alpha=0.85)

    # --- Limits, annotations, and axis formatting ---
    ax.set_xlim([mint.datetime, maxt.datetime])
    ax.set_ylim([0, max(range_order)+2])
    ax.xaxis.set_major_formatter(util.DateFormatter("%H:%M:%S.{ms}", 2))
    ax.yaxis.set_ticks(range_order)
    ax.yaxis.set_ticklabels(event.data.stations, fontsize=14)


def _plot_coalescence_trace(ax, event):
    """
    Utility function to plot the maximum coalescence trace around the event
    origin time.

    Parameters
    ----------
    ax : `~matplotlib.Axes` object
        Axes on which to plot the coalescence trace.
    event : :class:`~QMigrate.io.Event` object
        Light class encapsulating signal, onset, and location information
        for a given event.

    """

    times = [x.datetime for x in event.coa_data["DT"]]
    ax.plot(times, event.coa_data["COA"], c="k", lw=0.5, zorder=10,
            label="Maximum coalescence")
    ax.set_ylabel("Maximum coalescence", fontsize=14)
    ax.set_xlabel("DateTime", fontsize=14)
    ax.set_xlim([times[0], times[-1]])
    ax.xaxis.set_major_formatter(util.DateFormatter("%H:%M:%S.{ms}", 2))


def _plot_text_summary(ax, lut, event):
    """
    Utility function to plot the event summary information.

    Parameters
    ----------
    ax : `~matplotlib.Axes` object
        Axes on which to plot the text summary.
    lut : :class:`~QMigrate.lut.LUT` object
        Contains the traveltime lookup tables for seismic phases, computed for
        some pre-defined velocity model.
    event : :class:`~QMigrate.io.Event` object
        Light class encapsulating signal, onset, and location information
        for a given event.

    """

    # Grab a conversion factor based on the grid projection to convert the
    # hypocentre depth + uncertainties to the correct units and evaluate the
    # suitable precision to which to report results from the LUT.
    km_cf = 1000 / lut.unit_conversion_factor
    precision = [max((prec + 2), 6) for prec in lut.precision[:2]]
    unit_correction = 3 if lut.unit_name == "km" else 0
    precision.append(max((lut.precision[2] + 2), 0 + unit_correction))

    hypocentre = [round(dimh, dimp) for dimh, dimp
                  in zip(event.hypocentre, precision)]
    gau_unc = [round(dim, precision[2]) for dim in event.loc_uncertainty/km_cf]
    hypo = (f"{hypocentre[1]}\u00b0N \u00B1 {gau_unc[1]} km\n"
            f"{hypocentre[0]}\u00b0E \u00B1 {gau_unc[0]} km\n"
            f"{hypocentre[2]/km_cf} \u00B1 {gau_unc[2]} km")

    # Grab the magnitude information
    mag_info = event.local_magnitude

    ax.text(0.25, 0.8, f"Event: {event.uid}", fontsize=20, fontweight="bold")
    ot_text = event.otime.strftime("%Y-%m-%d %H:%M:%S.")
    ot_text += event.otime.strftime("%f")[:3]
    with plt.rc_context({"font.size": 16}):
        ax.text(0.35, 0.65, "Origin time:", ha="right", va="center")
        ax.text(0.37, 0.65, f"{ot_text}", ha="left", va="center")
        ax.text(0.35, 0.55, "Hypocentre:", ha="right", va="top")
        ax.text(0.37, 0.55, hypo, ha="left", va="top")
        if mag_info is not None:
            mag, mag_err, mag_r2 = mag_info
            ax.text(0.35, 0.19, "Local magnitude:", ha="right")
            ax.text(0.37, 0.19, f"{mag:.3g} \u00B1 {mag_err:.3g}", ha="left")
            ax.text(0.35, 0.09, "Local magnitude r\u00B2:", ha="right")
            ax.text(0.37, 0.09, f"{mag_r2:.3g}", ha="left")
    ax.set_axis_off()


def _make_ellipses(lut, event, uncertainty, clr):
    """
    Utility function to create uncertainty ellipses for plotting.

    Parameters
    ----------
    lut : :class:`~QMigrate.lut.LUT` object
        Contains the traveltime lookup tables for seismic phases, computed for
        some pre-defined velocity model.
    event : :class:`~QMigrate.io.Event` object
        Light class encapsulating signal, onset, and location information
        for a given event.
    uncertainty : {"covariance", "gaussian"}
        Choice of uncertainty for which to generate ellipses.
    clr : str
        Colour for the ellipses - see matplotlib documentation for more
        details.

    Returns
    -------
    xy, yz, xz : `~matplotlib.Ellipse` (Patch) objects
        Ellipses for the requested uncertainty measure.

    """

    coord = event.get_hypocentre(method=uncertainty)
    error = event.get_loc_uncertainty(method=uncertainty)
    xyz = lut.coord2grid(coord)[0]
    d = abs(coord - lut.coord2grid(xyz + error, inverse=True))[0]

    xy = Ellipse((coord[0], coord[1]), 2*d[0], 2*d[1], lw=2, edgecolor=clr,
                 fill=False, label=f"{uncertainty.capitalize()} uncertainty")
    yz = Ellipse((coord[2], coord[1]), 2*d[2], 2*d[1], lw=2, edgecolor=clr,
                 fill=False)
    xz = Ellipse((coord[0], coord[2]), 2*d[0], 2*d[2], lw=2, edgecolor=clr,
                 fill=False)

    return xy, xz, yz


def _plot_xy_files(xy_files, ax):
    """
    Plot xy files supplied by user.

    The user can specify a list of xy files to plot by supplying a csv file
    with columns: ["File", "Color", "Linewidth", "Linestyle"], where "File" is
    the absolute path to the file containing the coordinates to be plotted.
    E.g: "/home/user/volcano_outlines.csv,black,0.5,-"

    Each specified xy file should contain coordinates only, with columns:
    ["Longitude", "Latitude"]. E.g.: "-17.5,64.8".

    .. note:: Do not include a header line in either file.

    Parameters
    ----------
    xy_files : str
        Path to .csv file containing a list of coordinates files to plot, and
        the linecolor and style to plot them with.
    ax : `~matplotlib.Axes` object
        Axes on which to plot the xy files.

    """

    if xy_files is not None:
        xy_files = pd.read_csv(xy_files,
                               names=["File", "Color",
                                      "Linewidth", "Linestyle"],
                               header=None)
        for _, f in xy_files.iterrows():
            xy_file = pd.read_csv(f["File"], names=["Longitude",
                                                    "Latitude"],
                                  header=None)
            ax.plot(xy_file["Longitude"], xy_file["Latitude"],
                    ls=f["Linestyle"], lw=f["Linewidth"],
                    c=f["Color"])<|MERGE_RESOLUTION|>--- conflicted
+++ resolved
@@ -15,13 +15,8 @@
 import QMigrate.util as util
 
 
-<<<<<<< HEAD
-@util.timeit
+@util.timeit("info")
 def event_summary(run, event, marginal_coalescence, lut, xy_files=None):
-=======
-@util.timeit("info")
-def event_summary(run, event, marginal_coalescence, lut):
->>>>>>> 9800db78
     """
     Plots an event summary illustrating the locate results: slices through the
     marginalised coalescence with the location estimates (best-fitting spline
