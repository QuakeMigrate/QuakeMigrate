--- conflicted
+++ resolved
@@ -73,15 +73,9 @@
     Parameters
     ----------
     sig : array-like
-<<<<<<< HEAD
         Data signal used to generate an onset function.
     stw : int
         Short term window length (# of samples).
-=======
-        Data signal used to generate an onset function
-    stw : int
-        Short term window length (# of samples)
->>>>>>> 8bb740a7
     ltw : int
         Long term window length (# of samples)
     position : str
@@ -133,23 +127,13 @@
     Parameters
     ----------
     sig : array-like
-<<<<<<< HEAD
         Data signal to be pre-processed.
     sampling_rate : int
         Number of samples per second, in Hz.
     lc : float
-        Lowpass frequency of band-pass filter.
+        Lowpass frequency of band-pass filter, in Hz.
     hc : float
-        Highpass frequency of band-pass filter.
-=======
-        Data signal to be pre-processed
-    sampling_rate : int
-        Number of samples per second, in Hz
-    lc : float
-        Lowpass frequency of band-pass filter, in Hz
-    hc : float
-        Highpass frequency of band-pass filter, in Hz
->>>>>>> 8bb740a7
+        Highpass frequency of band-pass filter, in Hz.
     order : int, optional
         Number of filter corners. NOTE: two-pass filter effectively doubles the
         number of corners.
@@ -182,290 +166,6 @@
     """
     QuakeMigrate default onset function class - uses a classic STA/LTA onset.
 
-    Attributes
-    ----------
-    p_bp_filter : array-like, [float, float, int]
-        Butterworth bandpass filter specification
-        [lowpass (Hz), highpass (Hz), corners*]
-        *NOTE: two-pass filter effectively doubles the number of corners.
-    s_bp_filter : array-like, [float, float, int]
-        Butterworth bandpass filter specification
-        [lowpass (Hz), highpass (Hz), corners*]
-        *NOTE: two-pass filter effectively doubles the number of corners.
-    p_onset_win : array-like, [float, float]
-        P onset window parameters
-<<<<<<< HEAD
-        [STA, LTA]
-    s_onset_win : array-like, [float, float]
-        S onset window parameters
-        [STA, LTA]
-    sampling_rate : int
-        Desired sampling rate for input data; sampling rate at which the onset
-        functions will be computed.
-    pre_pad : float, optional
-        Option to override the default pre-pad duration of data to read
-        before computing 4d coalescence in detect() and locate(). Default
-        value is calculated from the onset function durations.
-    position : str, optional
-=======
-        [STA, LTA] (both in seconds)
-    s_onset_win : array-like, [float, float]
-        S onset window parameters
-        [STA, LTA] (both in seconds)
-    sampling_rate : int
-        Desired sampling rate for input data, in Hz; sampling rate at which
-        the onset functions will be computed.
-    pre_pad : float, optional
-        Option to override the default pre-pad duration of data to read
-        before computing 4d coalescence in detect() and locate(). Default
-        value is calculated from the onset function parameters.
-    onset_centred : bool, optional
->>>>>>> 8bb740a7
-        Compute centred STA/LTA (STA window is preceded by LTA window;
-        value is assigned to end of LTA window / start of STA window) or
-        classic STA/LTA (STA window is within LTA window; value is assigned
-        to end of STA & LTA windows). Default: "classic".
-
-        Centred gives less phase-shifted (late) onset function, and is
-        closer to a Gaussian approximation, but is far more sensitive to
-        data with sharp offsets due to instrument failures. We recommend
-        using classic for detect() and centred for locate() if your data
-        quality allows it. This is the default behaviour; override by
-        setting this variable.
-
-    Methods
-    -------
-    calculate_onsets()
-        Generate onset functions that represent seismic phase arrivals
-
-    """
-
-    def __init__(self, **kwargs):
-        """Instantiate the STALTAOnset object."""
-
-        super().__init__(**kwargs)
-
-        self.position = kwargs.get("position", "classic")
-        self.onset_centred = kwargs.get("onset_centred")
-        self.p_bp_filter = kwargs.get("p_bp_filter", [2.0, 16.0, 2])
-        self.p_onset_win = kwargs.get("p_onset_win", [0.2, 1.0])
-        self.s_bp_filter = kwargs.get("s_bp_filter", [2.0, 12.0, 2])
-        self.s_onset_win = kwargs.get("s_onset_win", [0.2, 1.0])
-
-    def __str__(self):
-        """Return short summary string of the Onset object."""
-
-<<<<<<< HEAD
-        out = (f"\tOnset parameters - using the {self.position} STA/LTA onset"
-               f"\n\t\tData sampling rate = {self.sampling_rate} Hz\n"
-               f"\n\t\tBandpass filter P  = {self.p_bp_filter}"
-               f"\n\t\tBandpass filter S  = {self.s_bp_filter}\n"
-               f"\n\t\tOnset P [STA, LTA] = {self.p_onset_win}"
-               f"\n\t\tOnset S [STA, LTA] = {self.s_onset_win}\n")
-=======
-        It will provide information on all of the various parameters that the
-        user can/has set.
-
-        """
-
-        out = "\tOnset parameters"
-        if self.onset_centred:
-            out += " - using the centred STA/LTA onset\n"
-        else:
-            out += " - using the classic STA/LTA onset\n"
-        out += "\t\tData sampling rate = {} Hz\n\n"
-        out += "\t\tBandpass filter P  = [{} Hz, {} Hz, {}]\n"
-        out += "\t\tBandpass filter S  = [{} Hz, {} Hz, {}]\n\n"
-        out += "\t\tOnset P [STA, LTA] = [{} s, {} s]\n"
-        out += "\t\tOnset S [STA, LTA] = [{} s, {} s]\n\n"
-        out = out.format(
-            self.sampling_rate,
-            self.p_bp_filter[0], self.p_bp_filter[1], self.p_bp_filter[2],
-            self.s_bp_filter[0], self.s_bp_filter[1], self.s_bp_filter[2],
-            self.p_onset_win[0], self.p_onset_win[1],
-            self.s_onset_win[0], self.s_onset_win[1])
->>>>>>> 8bb740a7
-
-        return out
-
-    def calculate_onsets(self, data, log=True, run=None):
-        """
-        Returns a stacked pair of onset (characteristic) functions for the P
-        and S phase arrivals.
-
-        Parameters
-        ----------
-        data : Archive object
-            Contains the seismic signal traces.
-        log : bool
-            Calculate log(onset) if True, otherwise calculate the raw onset.
-
-        """
-
-        filtered_signal = np.empty((data.signal.shape))
-        filtered_signal[:] = np.nan
-
-        p_onset, filtered_signal[2, :, :] = self._p_onset(data.signal[2], log)
-        s_onset, filtered_signal[1, :, :], \
-            filtered_signal[0, :, :] = self._s_onset(data.signal[0],
-                                                     data.signal[1], log)
-        if not (isinstance(p_onset, np.ndarray)
-           and isinstance(s_onset, np.ndarray)):
-            raise TypeError
-        data.p_onset = p_onset
-        data.s_onset = s_onset
-
-        ps_onset = np.concatenate((p_onset, s_onset))
-        ps_onset[np.isnan(ps_onset)] = 0
-
-        data.filtered_signal = filtered_signal
-
-        return ps_onset
-
-    def _p_onset(self, sigz, log):
-        """
-        Generates an onset (characteristic) function for the P-phase from the
-        Z-component signal.
-
-        Parameters
-        ----------
-        sigz : array-like
-            Z-component time series.
-        log : bool
-            Calculate log(onset) if True, otherwise calculate the raw onset.
-
-        Returns
-        -------
-        p_onset : array-like
-            Onset function generated from STA/LTA of vertical component data.
-
-        """
-
-        stw, ltw = self.p_onset_win
-        stw = int(stw * self.sampling_rate) + 1
-        ltw = int(ltw * self.sampling_rate) + 1
-
-        lc, hc, ord_ = self.p_bp_filter
-        filt_sigz = pre_process(sigz, self.sampling_rate, lc, hc, ord_)
-
-        p_onset = onset(filt_sigz, stw, ltw, position=self.position, log=log)
-
-        return p_onset, filt_sigz
-
-    def _s_onset(self, sige, sign, log):
-        """
-        Generates an onset (characteristic) function for the S-phase from the
-        E- and N-components signal.
-
-        Parameters
-        ----------
-        sige : array-like
-<<<<<<< HEAD
-            E-component time series.
-=======
-            E-component time series
->>>>>>> 8bb740a7
-        sign : array-like
-            N-component time series.
-        log : bool
-            Calculate log(onset) if True, otherwise calculate the raw onset.
-
-        Returns
-        -------
-        s_onset : array-like
-            Onset function generated from STA/LTA of horizontal component data.
-
-        """
-
-        stw, ltw = self.s_onset_win
-        stw = int(stw * self.sampling_rate) + 1
-        ltw = int(ltw * self.sampling_rate) + 1
-
-        lc, hc, ord_ = self.s_bp_filter
-        filt_sige = pre_process(sige, self.sampling_rate, lc, hc, ord_)
-        filt_sign = pre_process(sign, self.sampling_rate, lc, hc, ord_)
-
-        s_e_onset = onset(filt_sige, stw, ltw, position=self.position, log=log)
-        s_n_onset = onset(filt_sign, stw, ltw, position=self.position, log=log)
-
-        s_onset = np.sqrt((s_e_onset ** 2 + s_n_onset ** 2) / 2.)
-
-        return s_onset, filt_sige, filt_sign
-
-    @property
-    def pre_pad(self):
-        """Pre-pad is determined as a function of the onset windows"""
-        pre_pad = max(self.p_onset_win[1], self.s_onset_win[1]) \
-            + 3 * max(self.p_onset_win[0], self.s_onset_win[0])
-
-        return pre_pad
-
-    @pre_pad.setter
-    def pre_pad(self, value):
-        """Setter for pre-pad"""
-
-        self._pre_pad = value
-
-    @property
-    def post_pad(self):
-        """
-        Post-pad is determined as a function of the max traveltime in the
-        grid and the onset windows
-
-        """
-
-        return self._post_pad
-
-    @post_pad.setter
-    def post_pad(self, ttmax):
-        """
-        Define post-pad as a function of the maximum travel-time between a
-        station and a grid point plus the LTA (in case onset_centred is True)
-
-        """
-
-        lta_max = max(self.p_onset_win[1], self.s_onset_win[1])
-        self._post_pad = np.ceil(ttmax + 2 * lta_max)
-
-    # --- Deprecation/Future handling ---
-    @property
-    def onset_centred(self):
-        return self.position
-
-    @onset_centred.setter
-    def onset_centred(self, value):
-        if value is None:
-            return
-        print("FutureWarning: Parameter name has changed - continuing.")
-        print("To remove this message, change:")
-        print("\t'onset_centred' -> 'position'")
-        if value:
-            self.position = "centred"
-        else:
-            self.position = "classic"
-
-
-<<<<<<< HEAD
-class CentredSTALTAOnset(STALTAOnset):
-    """
-    QuakeMigrate default onset function class - uses a centred STA/LTA onset.
-
-    NOTE: THIS CLASS HAS BEEN DEPRECATED AND WILL BE REMOVED IN A FUTURE UPDATE
-
-    """
-
-    def __init__(self, **kwargs):
-        """Instantiate CentredSTALTAOnset object."""
-
-        super().__init__(**kwargs)
-
-        print("FutureWarning: This class has been deprecated - continuing.")
-        print("To remove this message:")
-        print("\tCentredSTALTAOnset -> STALTAOnset\n")
-        print("\tAnd add keyword argument 'position=centred'")
-        self.position = "centred"
-
-=======
     Attributes
     ----------
     p_bp_filter : array-like, [float, float, int]
@@ -489,12 +189,222 @@
         Option to override the default pre-pad duration of data to read
         before computing 4-D coalescence in detect() and locate(). Default
         value is calculated from the onset function parameters.
-    onset_centred : bool, optional
+    position : str, optional
         Compute centred STA/LTA (STA window is preceded by LTA window;
         value is assigned to end of LTA window / start of STA window) or
         classic STA/LTA (STA window is within LTA window; value is assigned
-        to end of STA & LTA windows).
->>>>>>> 8bb740a7
+        to end of STA & LTA windows). Default: "classic".
+
+        Centred gives less phase-shifted (late) onset function, and is
+        closer to a Gaussian approximation, but is far more sensitive to
+        data with sharp offsets due to instrument failures. We recommend
+        using classic for detect() and centred for locate() if your data
+        quality allows it. This is the default behaviour; override by
+        setting this variable.
+
+    Methods
+    -------
+    calculate_onsets()
+        Generate onset functions that represent seismic phase arrivals
+
+    """
+
+    def __init__(self, **kwargs):
+        """Instantiate the STALTAOnset object."""
+
+        super().__init__(**kwargs)
+
+        self.position = kwargs.get("position", "classic")
+        self.onset_centred = kwargs.get("onset_centred")
+        self.p_bp_filter = kwargs.get("p_bp_filter", [2.0, 16.0, 2])
+        self.p_onset_win = kwargs.get("p_onset_win", [0.2, 1.0])
+        self.s_bp_filter = kwargs.get("s_bp_filter", [2.0, 12.0, 2])
+        self.s_onset_win = kwargs.get("s_onset_win", [0.2, 1.0])
+
+    def __str__(self):
+        """Return short summary string of the Onset object."""
+
+        out = (f"\tOnset parameters - using the {self.position} STA/LTA onset"
+               f"\n\t\tData sampling rate = {self.sampling_rate} Hz\n"
+               f"\n\t\tBandpass filter P  = {self.p_bp_filter} (Hz, Hz, -)"
+               f"\n\t\tBandpass filter S  = {self.s_bp_filter} (Hz, Hz, -)\n"
+               f"\n\t\tOnset P [STA, LTA] = {self.p_onset_win} (s, s)"
+               f"\n\t\tOnset S [STA, LTA] = {self.s_onset_win} (s, s)\n")
+
+        return out
+
+    def calculate_onsets(self, data, log=True, run=None):
+        """
+        Returns a stacked pair of onset (characteristic) functions for the P
+        and S phase arrivals.
+
+        Parameters
+        ----------
+        data : Archive object
+            Contains the seismic signal traces.
+        log : bool
+            Calculate log(onset) if True, otherwise calculate the raw onset.
+
+        """
+
+        filtered_signal = np.empty((data.signal.shape))
+        filtered_signal[:] = np.nan
+
+        p_onset, filtered_signal[2, :, :] = self._p_onset(data.signal[2], log)
+        s_onset, filtered_signal[1, :, :], \
+            filtered_signal[0, :, :] = self._s_onset(data.signal[0],
+                                                     data.signal[1], log)
+        if not (isinstance(p_onset, np.ndarray)
+           and isinstance(s_onset, np.ndarray)):
+            raise TypeError
+        data.p_onset = p_onset
+        data.s_onset = s_onset
+
+        ps_onset = np.concatenate((p_onset, s_onset))
+        ps_onset[np.isnan(ps_onset)] = 0
+
+        data.filtered_signal = filtered_signal
+
+        return ps_onset
+
+    def _p_onset(self, sigz, log):
+        """
+        Generates an onset (characteristic) function for the P-phase from the
+        Z-component signal.
+
+        Parameters
+        ----------
+        sigz : array-like
+            Z-component time series.
+        log : bool
+            Calculate log(onset) if True, otherwise calculate the raw onset.
+
+        Returns
+        -------
+        p_onset : array-like
+            Onset function generated from STA/LTA of vertical component data.
+
+        """
+
+        stw, ltw = self.p_onset_win
+        stw = int(stw * self.sampling_rate) + 1
+        ltw = int(ltw * self.sampling_rate) + 1
+
+        lc, hc, ord_ = self.p_bp_filter
+        filt_sigz = pre_process(sigz, self.sampling_rate, lc, hc, ord_)
+
+        p_onset = onset(filt_sigz, stw, ltw, position=self.position, log=log)
+
+        return p_onset, filt_sigz
+
+    def _s_onset(self, sige, sign, log):
+        """
+        Generates an onset (characteristic) function for the S-phase from the
+        E- and N-components signal.
+
+        Parameters
+        ----------
+        sige : array-like
+            E-component time series.
+        sign : array-like
+            N-component time series.
+        log : bool
+            Calculate log(onset) if True, otherwise calculate the raw onset.
+
+        Returns
+        -------
+        s_onset : array-like
+            Onset function generated from STA/LTA of horizontal component data.
+
+        """
+
+        stw, ltw = self.s_onset_win
+        stw = int(stw * self.sampling_rate) + 1
+        ltw = int(ltw * self.sampling_rate) + 1
+
+        lc, hc, ord_ = self.s_bp_filter
+        filt_sige = pre_process(sige, self.sampling_rate, lc, hc, ord_)
+        filt_sign = pre_process(sign, self.sampling_rate, lc, hc, ord_)
+
+        s_e_onset = onset(filt_sige, stw, ltw, position=self.position, log=log)
+        s_n_onset = onset(filt_sign, stw, ltw, position=self.position, log=log)
+
+        s_onset = np.sqrt((s_e_onset ** 2 + s_n_onset ** 2) / 2.)
+
+        return s_onset, filt_sige, filt_sign
+
+    @property
+    def pre_pad(self):
+        """Pre-pad is determined as a function of the onset windows"""
+        pre_pad = max(self.p_onset_win[1], self.s_onset_win[1]) \
+            + 3 * max(self.p_onset_win[0], self.s_onset_win[0])
+
+        return pre_pad
+
+    @pre_pad.setter
+    def pre_pad(self, value):
+        """Setter for pre-pad"""
+
+        self._pre_pad = value
+
+    @property
+    def post_pad(self):
+        """
+        Post-pad is determined as a function of the max traveltime in the
+        grid and the onset windows
+
+        """
+
+        return self._post_pad
+
+    @post_pad.setter
+    def post_pad(self, ttmax):
+        """
+        Define post-pad as a function of the maximum travel-time between a
+        station and a grid point plus the LTA (in case onset_centred is True)
+
+        """
+
+        lta_max = max(self.p_onset_win[1], self.s_onset_win[1])
+        self._post_pad = np.ceil(ttmax + 2 * lta_max)
+
+    # --- Deprecation/Future handling ---
+    @property
+    def onset_centred(self):
+        return self.position
+
+    @onset_centred.setter
+    def onset_centred(self, value):
+        if value is None:
+            return
+        print("FutureWarning: Parameter name has changed - continuing.")
+        print("To remove this message, change:")
+        print("\t'onset_centred' -> 'position'")
+        if value:
+            self.position = "centred"
+        else:
+            self.position = "classic"
+
+
+class CentredSTALTAOnset(STALTAOnset):
+    """
+    QuakeMigrate default onset function class - uses a centred STA/LTA onset.
+
+    NOTE: THIS CLASS HAS BEEN DEPRECATED AND WILL BE REMOVED IN A FUTURE UPDATE
+
+    """
+
+    def __init__(self, **kwargs):
+        """Instantiate CentredSTALTAOnset object."""
+
+        super().__init__(**kwargs)
+
+        print("FutureWarning: This class has been deprecated - continuing.")
+        print("To remove this message:")
+        print("\tCentredSTALTAOnset -> STALTAOnset\n")
+        print("\tAnd add keyword argument 'position=centred'")
+        self.position = "centred"
+
 
 class ClassicSTALTAOnset(STALTAOnset):
     """
