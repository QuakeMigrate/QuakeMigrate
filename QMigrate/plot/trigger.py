# -*- coding: utf-8 -*-
"""
Module to plot the triggered events on a decimated grid.

"""

import logging
import os

import matplotlib
try:
    os.environ["DISPLAY"]
    matplotlib.use("Qt5Agg")
except KeyError:
    matplotlib.use("Agg")
import matplotlib.pyplot as plt
from matplotlib.gridspec import GridSpec
import numpy as np
import pandas as pd
from pandas.plotting import register_matplotlib_converters


from QMigrate.io import read_availability
import QMigrate.util as util


register_matplotlib_converters()


def trigger_summary(events, starttime, endtime, run, marginal_window,
                    min_event_interval, detection_threshold,
                    normalise_coalescence, lut, data, region, savefig):
    """
    Plots the data from a .scanmseed file with annotations illustrating the
    trigger results: event triggers and marginal windows on the coalescence
    traces, and map and cross section view of the gridded triggered earthquake
    locations.

    Parameters
    ----------
    events : `pandas.DataFrame`
        Triggered events information, columns: ["EventID", "CoaTime",
        "TRIG_COA", "COA_X", "COA_Y", "COA_Z", "MinTime", "MaxTime", "COA",
        "COA_NORM"].
    starttime : `obspy.UTCDateTime`
        Start time of trigger run.
    endtime : `obspy.UTCDateTime`
        End time of trigger run.
    run : `QMigrate.io.Run` object
        Light class encapsulating i/o path information for a given run.
    marginal_window : float
        Estimate of time error over which to marginalise the coalescence.
    min_event_interval : float
        Minimum time interval between triggered events.
    detection_threshold : array-like
        Coalescence value above which to trigger events.
    normalise_coalescence : bool
        If True, use coalescence normalised by the average background noise.
    lut : `QMigrate.lut.LUT` object
        Contains the traveltime lookup tables for P- and S-phases, computed for
        some pre-defined velocity model.
    data : `pandas.DataFrame`
        Data output by detect() -- decimated scan, columns ["COA", "COA_N",
        "X", "Y", "Z"]
    region : list
        Geographical region within which earthquakes have been triggered.
    savefig : bool
        Output the plot as a file. The plot is shown by default, and not saved.

    """

    dt = pd.to_datetime(data["DT"].astype(str))

    fig = plt.figure(figsize=(30, 15))
    gs = (9, 18)

    # Create plot axes, ordering: [COA, COA_N, AVAIL, XY, XZ, YZ]
    for row in [0, 3, 6]:
        ax = plt.subplot2grid(gs, (row, 8), colspan=10, rowspan=3, fig=fig)
        ax.set_xlim([starttime.datetime, endtime.datetime])

    # --- Plot LUT, coalescence traces, and station availability ---
    lut.plot(fig, gs)
    axes = fig.axes
    for ax in axes[:2]:
        ax.get_shared_x_axes().join(ax, axes[2])
    # for ax, data, label in zip(fig.axes[:2], )
    _plot_coalescence(axes[0], dt, data.COA, "Maximum coalescence")
    _plot_coalescence(axes[1], dt, data.COA_N,
                      "Normalised maximum coalescence")
    try:
        logging.info("\n\t    Reading in .StationAvailability...")
        availability = read_availability(run, starttime, endtime)
        _plot_station_availability(axes[2], availability, endtime)
    except util.NoStationAvailabilityDataException as e:
        logging.info(e)

    # --- Plot event scatter on LUT and windows on coalescence traces ---
    if events is not None:
<<<<<<< HEAD
        _plot_event_windows(axes[:2], events, marginal_window)
        _plot_event_scatter(fig, events)
=======
        for i, event in events.iterrows():
            lab1 = "Minimum event interval" if i == 0 else ""
            lab2 = "Marginal window" if i == 0 else ""
            lab3 = "Triggered event" if i == 0 else ""

            min_dt = event["MinTime"].datetime
            max_dt = event["MaxTime"].datetime
            mw_stt = (event["CoaTime"] - marginal_window).datetime
            mw_end = (event["CoaTime"] + marginal_window).datetime
            for ax in axes[:2]:
                ax.axvspan(min_dt, mw_stt, label=lab1, alpha=0.2, color="#F03B20")
                ax.axvspan(mw_end, max_dt, alpha=0.2, color="#F03B20")
                ax.axvspan(mw_stt, mw_end, label=lab2, alpha=0.2, color="#3182BD")
                ax.axvline(event["CoaTime"].datetime, label=lab3, lw=0.01,
                           alpha=0.4)

    axes[0].text(0.01, 0.925, "Maximum coalescence", ha="left", va="center",
                 transform=axes[0].transAxes, fontsize=18)
    axes[0].set_ylabel("Coalescence", fontsize=14)
    axes[1].text(0.01, 0.925, "Normalised maximum coalescence", ha="left",
                 va="center", transform=axes[1].transAxes, fontsize=18)
    axes[1].set_ylabel("Normalised coalescence", fontsize=14)
    axes[2].text(0.01, 0.925, "Station availability", ha="left", va="center",
                 transform=axes[2].transAxes, fontsize=18)
    axes[2].set_ylabel("Available stations", fontsize=14)
    axes[2].set_xlabel("DateTime", fontsize=14)
>>>>>>> b687280a

        # Add trigger threshold to the correct coalescence trace
        ax_i = 1 if normalise_coalescence else 0
        axes[ax_i].step(dt, detection_threshold, where="mid", c="g",
                        label="Detection threshold")

<<<<<<< HEAD
    # --- Write summary information ---
    text = plt.subplot2grid(gs, (0, 0), colspan=8, rowspan=2, fig=fig)
    st, et = [t.strftime("%Y-%m-%d %H:%M:%S") for t in (starttime, endtime)]
    text.text(0.42, 0.8, f"{st}  -  {et}", fontsize=20, fontweight="bold",
              ha="center")
    _plot_text_summary(text, events, detection_threshold, marginal_window,
                       minimum_repeat, normalise_coalescence)
=======
        # Get bounds for cmap
        vmin, vmax = events["TRIG_COA"].min(), events["TRIG_COA"].max()

        # Plotting the scatter of the earthquake locations
        x, y, z = events["COA_X"], events["COA_Y"], events["COA_Z"]
        c = events["TRIG_COA"]
        sc = axes[3].scatter(x, y, s=50, c=c, cmap="viridis", vmin=vmin,
                             vmax=vmax)
        axes[4].scatter(x, z, s=50, c=c, cmap="viridis", vmin=vmin, vmax=vmax)
        axes[5].scatter(z, y, s=50, c=c, cmap="viridis", vmin=vmin, vmax=vmax)

        # --- Add colourbar ---
        spec = GridSpec(9, 18).new_subplotspec((2, 7), colspan=1, rowspan=5)
        cax = fig.add_subplot(spec)
        cax.set_axis_off()
        cbar = fig.colorbar(sc, ax=cax, orientation="vertical", fraction=0.4)
        cbar.ax.set_ylabel("Peak coalescence value", rotation=90, fontsize=14)

    # --- Write summary information ---
    text = plt.subplot2grid((9, 18), (0, 0), colspan=8, rowspan=2, fig=fig)
    if len(set(detection_threshold)) == 1:
        threshold = f"{detection_threshold[0]} (static)"
    else:
        threshold = "dynamic"
    text.text(0.5, 0.75, f"Trigger threshold: {threshold}", ha="center",
              va="center", fontsize=22)
    text.text(0.5, 0.6, f"Marginal window: {marginal_window} s", ha="center",
              va="center", fontsize=22)
    text.text(0.5, 0.45, f"Minimum event interval: {min_event_interval} s",
              ha="center", va="center", fontsize=22)
    trig = "normalised coalescence" if normalise_coalescence else "coalescence"
    count = len(events) if events is not None else 0
    text.text(0.5, 0.2, (f"Triggered {count} event(s) on the {trig}"
                         " trace."), ha="center", va="center", fontsize=22)
    text.set_axis_off()
>>>>>>> b687280a

    fig.axes[0].legend(loc=1, fontsize=14)
    fig.tight_layout(pad=1, h_pad=0)
    plt.subplots_adjust(wspace=0.3, hspace=0.3)

    # Save figure or open interactive matplotlib window
    if savefig:
        fpath = run.path / "trigger" / run.subname / "summaries"
        fpath.mkdir(exist_ok=True, parents=True)
        fstem = f"{run.name}_{starttime.year}_{starttime.julday:03d}_Trigger"
        file = (fpath / fstem).with_suffix(".pdf")
        plt.savefig(str(file))
    else:
        plt.show()


def _plot_station_availability(ax, availability, endtime):
    """
    Utility function to handle all aspects of plotting the station
    availability.

    Parameters
    ----------
    ax : `~matplotlib.Axes` object
        Axes on which to plot the waveform gather.
    availability : `~pandas.DataFrame` object
        Dataframe containing the availability of stations through time.
    endtime : `~obspy.UTCDateTime`
        End time of trigger run.

    """

    available = availability.sum(axis=1).astype(int)
    times = list(pd.to_datetime(available.index))

    # Handle last step
    available = available.values
    available = np.append(available, [available[-1]])
    times.append(endtime.datetime)
    ax.step(times, available, c="green", where="post")

    _add_plot_tag(ax, "Station availability")
    ax.set_ylim([int(min(available)*0.8), int(max(available)*1.1)])
    ax.set_yticks(range(int(min(available)*0.8), int(max(available)*1.1)+1))
    ax.xaxis.set_major_formatter(util.DateFormatter("%H:%M:%S.{ms}", 2))
    ax.set_xlabel("DateTime", fontsize=14)
    ax.set_ylabel("Available stations", fontsize=14)


def _plot_coalescence(ax, dt, data, label):
    """
    Utility function to bring plotting of coalescence into one place.

    Parameters
    ----------
    ax : `~matplotlib.Axes` object
        Axes on which to plot the coalescence traces.
    dt : array-like
        Timestamps of the coalescence data.
    data : array-like
        Coalescence data to plot.
    label : str
        y-axis label.

    """

    if label == "Maximum coalescence":
        ax.plot(dt, data, c="k", lw=0.01, label=label, alpha=0.8, zorder=10)
    else:
        ax.plot(dt, data, c="k", lw=0.01, alpha=0.8, zorder=10)
    _add_plot_tag(ax, label)
    ax.set_ylabel(label, fontsize=14)
    ax.xaxis.set_major_formatter(util.DateFormatter("%H:%M:%S.{ms}", 2))


def _add_plot_tag(ax, tag):
    """
    Utility function to plot tags on data traces.

    Parameters
    ----------
    ax : `~matplotlib.Axes` object
        Axes on which to plot the tag.
    tag : str
        Text to go in the tag.

    """

    ax.text(0.01, 0.925, tag, ha="left", va="center", transform=ax.transAxes,
            bbox=dict(boxstyle="round", fc="w", alpha=0.8), fontsize=18)


def _plot_event_scatter(fig, events):
    """
    Utility function for plotting the triggered events as a scatter on the
    LUT cross-sections.

    Parameters
    ----------
    fig : `~matplotlib.Figure` object
        Figure containing axes on which to plot event scatter.
    events : `~pandas.DataFrame` object
        Dataframe of triggered events.

    """

    # Get bounds for cmap
    vmin, vmax = events["COA_V"].min(), events["COA_V"].max()

    # Plotting the scatter of the earthquake locations
    x, y, z = events["COA_X"], events["COA_Y"], events["COA_Z"]
    c = events["COA_V"]
    sc = fig.axes[3].scatter(x, y, s=50, c=c, vmin=vmin, vmax=vmax)
    fig.axes[4].scatter(x, z, s=50, c=c, vmin=vmin, vmax=vmax)
    fig.axes[5].scatter(z, y, s=50, c=c, vmin=vmin, vmax=vmax)

    # --- Add colourbar ---
    cax = plt.subplot2grid((9, 18), (7, 5), colspan=1, rowspan=2, fig=fig)
    cax.set_axis_off()
    cb = fig.colorbar(sc, ax=cax, orientation="vertical", fraction=0.4)
    cb.ax.set_ylabel("Peak coalescence value", rotation=90, fontsize=14)


def _plot_event_windows(axes, events, marginal_window):
    """
    Utility function for plotting the marginal event window and minimum event
    interval for triggered events.

    Parameters
    ----------
    axes : list of `~matplotlib.Axes` objects
        Axes on which to plot the event windows.
    events : `~pandas.DataFrame` object
        Dataframe of triggered events.
    marginal_window : float
        Estimate of time error over which to marginalise the coalescence.

    """

    for i, event in events.iterrows():
        lab1 = "Minimum repeat window" if i == 0 else ""
        lab2 = "Marginal window" if i == 0 else ""
        lab3 = "Triggered event" if i == 0 else ""

        min_dt = event["MinTime"].datetime
        max_dt = event["MaxTime"].datetime
        mw_stt = (event["CoaTime"] - marginal_window).datetime
        mw_end = (event["CoaTime"] + marginal_window).datetime
        for ax in axes:
            ax.axvspan(min_dt, mw_stt, label=lab1, alpha=0.2, color="#F03B20")
            ax.axvspan(mw_end, max_dt, alpha=0.2, color="#F03B20")
            ax.axvspan(mw_stt, mw_end, label=lab2, alpha=0.2, color="#3182BD")
            ax.axvline(event["CoaTime"].datetime, label=lab3, lw=0.01,
                       alpha=0.4)


def _plot_text_summary(ax, events, threshold, marginal_window, minimum_repeat,
                       normalise_coalescence):
    """
    Utility function to plot the event summary information.

    Parameters
    ----------
    ax : `~matplotlib.Axes` object
        Axes on which to plot the text summary.
    events : `~pandas.DataFrame` object
        DataFrame of triggered events.
    threshold : array-like
        Coalescence value above which to trigger events.
    marginal_window : float
        Estimate of time error over which to marginalise the coalescence.
    minimum_repeat : float
        Minimum time interval between triggered events.
    normalise_coalescence : bool
        If True, use coalescence normalised by the average background noise.

    """

    # Get threshold info
    if len(set(threshold)) == 1:
        threshold = f"{threshold[0]} (static)"
    else:
        threshold = "dynamic"

    # Get trigger on and event count info
    trig = "normalised coalescence" if normalise_coalescence else "coalescence"
    count = len(events) if events is not None else 0

    with plt.rc_context({"font.size": 18}):
        ax.text(0.45, 0.65, "Trigger threshold:", ha="right", va="center")
        ax.text(0.47, 0.65, f"{threshold}", ha="left", va="center")
        ax.text(0.45, 0.5, "Marginal window:", ha="right", va="center")
        ax.text(0.47, 0.5, f"{marginal_window} s", ha="left", va="center")
        ax.text(0.45, 0.35, "Minimum repeat time:", ha="right", va="center")
        ax.text(0.47, 0.35, f"{minimum_repeat} s", ha="left", va="center")
        ax.text(0.42, 0.15, f"Triggered {count} event(s) on the {trig} trace.",
                ha="center", va="center")
    ax.set_axis_off()<|MERGE_RESOLUTION|>--- conflicted
+++ resolved
@@ -97,88 +97,21 @@
 
     # --- Plot event scatter on LUT and windows on coalescence traces ---
     if events is not None:
-<<<<<<< HEAD
         _plot_event_windows(axes[:2], events, marginal_window)
         _plot_event_scatter(fig, events)
-=======
-        for i, event in events.iterrows():
-            lab1 = "Minimum event interval" if i == 0 else ""
-            lab2 = "Marginal window" if i == 0 else ""
-            lab3 = "Triggered event" if i == 0 else ""
-
-            min_dt = event["MinTime"].datetime
-            max_dt = event["MaxTime"].datetime
-            mw_stt = (event["CoaTime"] - marginal_window).datetime
-            mw_end = (event["CoaTime"] + marginal_window).datetime
-            for ax in axes[:2]:
-                ax.axvspan(min_dt, mw_stt, label=lab1, alpha=0.2, color="#F03B20")
-                ax.axvspan(mw_end, max_dt, alpha=0.2, color="#F03B20")
-                ax.axvspan(mw_stt, mw_end, label=lab2, alpha=0.2, color="#3182BD")
-                ax.axvline(event["CoaTime"].datetime, label=lab3, lw=0.01,
-                           alpha=0.4)
-
-    axes[0].text(0.01, 0.925, "Maximum coalescence", ha="left", va="center",
-                 transform=axes[0].transAxes, fontsize=18)
-    axes[0].set_ylabel("Coalescence", fontsize=14)
-    axes[1].text(0.01, 0.925, "Normalised maximum coalescence", ha="left",
-                 va="center", transform=axes[1].transAxes, fontsize=18)
-    axes[1].set_ylabel("Normalised coalescence", fontsize=14)
-    axes[2].text(0.01, 0.925, "Station availability", ha="left", va="center",
-                 transform=axes[2].transAxes, fontsize=18)
-    axes[2].set_ylabel("Available stations", fontsize=14)
-    axes[2].set_xlabel("DateTime", fontsize=14)
->>>>>>> b687280a
 
         # Add trigger threshold to the correct coalescence trace
         ax_i = 1 if normalise_coalescence else 0
         axes[ax_i].step(dt, detection_threshold, where="mid", c="g",
                         label="Detection threshold")
 
-<<<<<<< HEAD
     # --- Write summary information ---
     text = plt.subplot2grid(gs, (0, 0), colspan=8, rowspan=2, fig=fig)
     st, et = [t.strftime("%Y-%m-%d %H:%M:%S") for t in (starttime, endtime)]
     text.text(0.42, 0.8, f"{st}  -  {et}", fontsize=20, fontweight="bold",
               ha="center")
     _plot_text_summary(text, events, detection_threshold, marginal_window,
-                       minimum_repeat, normalise_coalescence)
-=======
-        # Get bounds for cmap
-        vmin, vmax = events["TRIG_COA"].min(), events["TRIG_COA"].max()
-
-        # Plotting the scatter of the earthquake locations
-        x, y, z = events["COA_X"], events["COA_Y"], events["COA_Z"]
-        c = events["TRIG_COA"]
-        sc = axes[3].scatter(x, y, s=50, c=c, cmap="viridis", vmin=vmin,
-                             vmax=vmax)
-        axes[4].scatter(x, z, s=50, c=c, cmap="viridis", vmin=vmin, vmax=vmax)
-        axes[5].scatter(z, y, s=50, c=c, cmap="viridis", vmin=vmin, vmax=vmax)
-
-        # --- Add colourbar ---
-        spec = GridSpec(9, 18).new_subplotspec((2, 7), colspan=1, rowspan=5)
-        cax = fig.add_subplot(spec)
-        cax.set_axis_off()
-        cbar = fig.colorbar(sc, ax=cax, orientation="vertical", fraction=0.4)
-        cbar.ax.set_ylabel("Peak coalescence value", rotation=90, fontsize=14)
-
-    # --- Write summary information ---
-    text = plt.subplot2grid((9, 18), (0, 0), colspan=8, rowspan=2, fig=fig)
-    if len(set(detection_threshold)) == 1:
-        threshold = f"{detection_threshold[0]} (static)"
-    else:
-        threshold = "dynamic"
-    text.text(0.5, 0.75, f"Trigger threshold: {threshold}", ha="center",
-              va="center", fontsize=22)
-    text.text(0.5, 0.6, f"Marginal window: {marginal_window} s", ha="center",
-              va="center", fontsize=22)
-    text.text(0.5, 0.45, f"Minimum event interval: {min_event_interval} s",
-              ha="center", va="center", fontsize=22)
-    trig = "normalised coalescence" if normalise_coalescence else "coalescence"
-    count = len(events) if events is not None else 0
-    text.text(0.5, 0.2, (f"Triggered {count} event(s) on the {trig}"
-                         " trace."), ha="center", va="center", fontsize=22)
-    text.set_axis_off()
->>>>>>> b687280a
+                       min_event_interval, normalise_coalescence)
 
     fig.axes[0].legend(loc=1, fontsize=14)
     fig.tight_layout(pad=1, h_pad=0)
@@ -335,8 +268,8 @@
                        alpha=0.4)
 
 
-def _plot_text_summary(ax, events, threshold, marginal_window, minimum_repeat,
-                       normalise_coalescence):
+def _plot_text_summary(ax, events, threshold, marginal_window,
+                       min_event_interval, normalise_coalescence):
     """
     Utility function to plot the event summary information.
 
@@ -350,7 +283,7 @@
         Coalescence value above which to trigger events.
     marginal_window : float
         Estimate of time error over which to marginalise the coalescence.
-    minimum_repeat : float
+    min_event_interval : float
         Minimum time interval between triggered events.
     normalise_coalescence : bool
         If True, use coalescence normalised by the average background noise.
@@ -373,7 +306,7 @@
         ax.text(0.45, 0.5, "Marginal window:", ha="right", va="center")
         ax.text(0.47, 0.5, f"{marginal_window} s", ha="left", va="center")
         ax.text(0.45, 0.35, "Minimum repeat time:", ha="right", va="center")
-        ax.text(0.47, 0.35, f"{minimum_repeat} s", ha="left", va="center")
+        ax.text(0.47, 0.35, f"{min_event_interval} s", ha="left", va="center")
         ax.text(0.42, 0.15, f"Triggered {count} event(s) on the {trig} trace.",
                 ha="center", va="center")
     ax.set_axis_off()