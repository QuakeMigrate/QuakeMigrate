--- conflicted
+++ resolved
@@ -208,15 +208,6 @@
         "install_requires": install_requires,
         "extras_require": get_extras_require(),
         "zip_safe": False,
-<<<<<<< HEAD
-        "cmdclass": {"build_ext": CustomBuildExt},
-        "packages": ["quakemigrate", "quakemigrate.core", "quakemigrate.io",
-                     "quakemigrate.export", "quakemigrate.lut",
-                     "quakemigrate.plot", "quakemigrate.signal",
-                     "quakemigrate.signal.onsets",
-                     "quakemigrate.signal.pickers",
-                     "quakemigrate.signal.local_mag"],
-=======
         "packages": ["quakemigrate",
                      "quakemigrate.core",
                      "quakemigrate.export",
@@ -227,7 +218,6 @@
                      "quakemigrate.signal.local_mag",
                      "quakemigrate.signal.onsets",
                      "quakemigrate.signal.pickers"],
->>>>>>> 6dd9820d
         "ext_modules": get_extensions(),
         "package_data": get_package_data(),
         "package_dir": get_package_dir()
