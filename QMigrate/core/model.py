--- conflicted
+++ resolved
@@ -1351,11 +1351,7 @@
 
         call(["rm", "-rf", "control.in", "time", "model"])
 
-<<<<<<< HEAD
-    def compute_1d_vmodel_skfmm(self, path, delimiter=",", header=False):
-=======
     def compute_1d_vmodel_skfmm(self, path, header=False, delimiter=","):
->>>>>>> 6182a04f
         """
         Calculate the travel-time tables for each station in a velocity model
         that varies with depth
@@ -1376,12 +1372,7 @@
         if header:
             vmod = pd.read_csv(path, delimiter=delimiter).values
         else:
-<<<<<<< HEAD
-            vmod = pd.read_csv(path, delimiter=delimiter, header=None).values
-
-=======
             vmod = pd.read_csv(path, header=None, delimiter=delimiter).values
->>>>>>> 6182a04f
         z, vp, vs = vmod[:, 0], vmod[:, 1] * 1000, vmod[:, 2] * 1000
 
         rloc = self.station_xyz()
