--- conflicted
+++ resolved
@@ -118,21 +118,12 @@
         # Response removal parameters
         self.response_inv = kwargs.get("response_inv")
         response_removal_params = kwargs.get("response_removal_params", {})
-<<<<<<< HEAD
-        if (self.response_inv and
-                "water_level" not in response_removal_params.keys()):
-            msg = ("Warning: 'water level' for instrument correction not "
-                   "specified. Set to default: 60")
-            print(msg)  # Logger not yet spun up
-        self.water_level = response_removal_params.get("water_level", 60.)
-=======
         if self.response_inv and "water_level" not in response_removal_params.keys():
             print(  # Logger not yet spun up
                 "Warning: 'water level' for instrument correction not "
                 "specified. Set to default: 60"
             )
         self.water_level = response_removal_params.get("water_level", 60.0)
->>>>>>> 6a2c1c25
         self.pre_filt = response_removal_params.get("pre_filt")
         self.remove_full_response = response_removal_params.get(
             "remove_full_response", False
@@ -162,32 +153,21 @@
             )
             if self.pre_filt is not None:
                 response_str += f"\t\tPre-filter   = {self.pre_filt} Hz\n"
-<<<<<<< HEAD
-            response_str += ("\t\tRemove full response (inc. FIR stages) = "
-                             f"{self.remove_full_response}\n")
-=======
+
             response_str += (
                 "\t\tRemove full response (inc. FIR stages) = "
                 f"{self.remove_full_response}\n"
             )
->>>>>>> 6a2c1c25
         else:
             response_str = "\tNo instrument response inventory provided!\n"
 
         if not response_only:
-<<<<<<< HEAD
-            out = ("QuakeMigrate Archive object"
-                   f"\n\tArchive path\t:\t{self.archive_path}"
-                   f"\n\tPath structure\t:\t{self.format}"
-                   f"\n\tResampling\t:\t{self.resample}")
-=======
             out = (
                 "QuakeMigrate Archive object"
                 f"\n\tArchive path\t:\t{self.archive_path}"
                 f"\n\tPath structure\t:\t{self.format}"
                 f"\n\tResampling\t:\t{self.resample}"
             )
->>>>>>> 6a2c1c25
             if self.upfactor:
                 out += f"\n\tUpfactor\t:\t{self.upfactor}"
             out += "\n\tStations:"
@@ -615,19 +595,11 @@
                 # Check sampling rate
                 if check_sampling_rate:
                     if not sampling_rate:
-<<<<<<< HEAD
-                        raise TypeError("Please specify sampling_rate if you "
-                                        "wish to check all channels are at the"
-                                        " correct sampling rate.")
-                    if any(tr.stats.sampling_rate != sampling_rate
-                           for tr in st_id):
-=======
                         raise TypeError(
                             "Please specify sampling_rate if you wish to check all "
                             "channels are at the correct sampling rate."
                         )
                     if any(tr.stats.sampling_rate != sampling_rate for tr in st_id):
->>>>>>> 6a2c1c25
                         continue
                 # Check data covers full timespan (if requested) - this
                 # strictly checks the *timespan*, so uses the trace sampling
@@ -643,15 +615,10 @@
                 if check_start_end_times:
                     if len(st_id) > 1:
                         continue
-<<<<<<< HEAD
-                    elif (st_id[0].stats.starttime != self.starttime or
-                          st_id[0].stats.endtime != self.endtime):
-=======
                     elif (
                         st_id[0].stats.starttime != self.starttime
                         or st_id[0].stats.endtime != self.endtime
                     ):
->>>>>>> 6a2c1c25
                         continue
 
                 # If passed all tests, set availability to 1
@@ -671,12 +638,7 @@
                         available = 1
                 else:
                     available = 1
-<<<<<<< HEAD
-            elif (not all_channels and
-                  any(ava == 1 for ava in availability.values())):
-=======
             elif not all_channels and any(ava == 1 for ava in availability.values()):
->>>>>>> 6a2c1c25
                 available = 1
 
         return available, availability
