--- conflicted
+++ resolved
@@ -5,21 +5,13 @@
 dependencies:
   - ipython
   - jupyter
-<<<<<<< HEAD
+  - matplotlib
+  - numpy
   - obspy >=1.2
   - pandas >=1
   - pip
-  - python
+  - python >=3.6
   - pyproj >=2.5
-=======
-  - matplotlib
-  - numpy
-  - obspy
-  - pandas
-  - pip
-  - python
-  - pyproj
   - scipy
->>>>>>> 35e6c78d
   - pip:
     - scikit-fmm==2019.1.30