
- Examples:
  * Switched to using the obspy `MassDownloader` to download data for all examples; thus removing the bundled data for the two icequake examples from the repo, and speeding up data download for the VT_Iceland example. 7788af7, 7e1e3d0, 6694459
  * Corresponding fixes and updates to icequake example notebooks 56a1f88, 2f95095
  * Added a new example use-case from Askja volcano, Iceland, which will be featured in the forthcoming manuscript. This example showcases the capability of QuakeMigrate to detect and locate a wide variety of seismic events with different source types, and in this case simultaneously with the same set of parameters. febabcd
<<<<<<< HEAD
  * Add an example that demonstrates the functioning of QuakeMigrate using a synthetic dataset. This dataset is one of the examples presented in the manuscript. The example is also accompanied by documentation covering the example, which is a great plus to our online documentation!
=======
  * switched off pick plotting for the VT_Iceland example. 7bab86d
- quakemigrate.io.event:
  * pre-compute the geometric mean of the covariance errors (in X, Y and Z), and include this on the `Event` object within the covariance location information. This is then written out within the .event file. e6f01d0
>>>>>>> df2820fa
- quakemigrate.io.marginal_coalescence:
  * Introduce support for saving the marginalised 3D coalescence map generated within `locate()`, and also a utility function to read it for e.g. plotting purposes, or further interrogation of the topology of the coalescence peak. ebcae96
- quakemigrate.plot:
  * Include the geometric mean of the covariance errors in the locate event summary plot text summary; move local magnitude r^2 to the same line as the remainder of the local magnitude to give room for this. e6f01d0
  * use `channel_maps` user kwarg to select components for waveform plotting, in both the event summary plot (waveform gather) and the phase pick plots. Previously this was hard-coded (P=Z; S=[N/1, E/2]), preventing waveforms being plotted if they did not conform to this, or leading to data being plotted for the wrong phase if the channel mapping was unusual. This is still not a perfect solution, but at least solves #158 64012e3
- quakemigrate.signal.trigger:
  * Introduce the `median_ratio` method for determining a dynamic trigger threshold, by taking a multiplier of the median value of the coalescence trace in a user-defined window. 6d16f18
  * Fix a bug in `trigger.chunks2trace()` - still using deprecated `numpy.product()` 6d16f18
  * Rename the existing dynamic trigger threshold method (based on a multiple of the median absolute devation of the coalescence trace) from `dynamic` -> `mad` 9ef138a
  * Introduce "trigger smoothing" functionality; the option to smooth the coalescence trace by convolving a gaussian kernel of user-defined sigma and width before determining and applying the trigger threshold to identify candidate events. 1ea643c
  * Revert to always using the `COA` timeseries for determining the trigger peak index (i.e. candidate event origin time) to ensure better correspondence with origin times determined within locate() 836521a
- quakemigrate.signal.pickers.gaussian:
  * Calculate the pick residual within the picker, and write it out within the .picks file. f6a3f4d
  * Optionally output the SEED id's of the traces used to make a given phase pick. b51de7f
- tests.test_benchmarks:
  * Re-instate .picks files for the `Volcanotectonic_Iceland` benchmark, and update the EventID of the event which has previously caused floating point errors within the .picks file benchmark comparison. e613623
- tests.test_trigger:
  * Add unit tests for trigger dynamic threshold and smoothing functions 78f3e73

1.1.1
=====
Address a bug in amplitude plotting introduced in v1.1.0, and modify the Volcanotectonic_Iceland example such that this issue is now covered by tests going forwards.

- Explicitly use `pandas.Series` for input to plot.amplitudes.label_stations(), and fix a minor plotting bug e63851f
- Add filters for magnitude calculation in the Volcanotectonic_Iceland example, as well as making some additional improvements to the amp_params and mag_params configuration 7e5768a

1.1.0
=====
Move the onset function computation into a compiled C library. The ability to use the original Python backend is retained. Settings for the icequake examples were updated to improve the detections/locations, reflecting improvements to the core code that allows for higher resolutions to be computed without incurring prohibitive computational costs. We also added a feature to allow users to select the transformation applied to thea waveform data before onset functions are computed.

Importantly, we addressed a bug in the ordering of when the onset functions for the horizontal (S) components were combined relative to when the log of the onset function was taken. This changes the values for the example benchmarks, which have been updated accordingly. This motivated the bump from version 1.0.x to 1.1.0.

- Add C onset function library dd3b52d
- Add Python backend for onset functions 907873a
- Move the logging of the onset functions to the correct position (after combining the two horizontal components for the S onset) 1600f11
- Update Rutford icequake example 5d7510f and 9e2c363
- Update Iceland icequake example 8f61a64 and 9e2c363
- Update minimum and maximum supported Python versions to 3.9 and 3.12, respectively 28d2537
- Move onset log (breaking change, fixes a bug) 1600f11
- Add the ability to select the type of signal transform applied to the raw data before computing the onset functions 1600f11
  - Energy (waveform squared)
  - Absolute value
  - Envelope (absolute value of the analytic signal, i.e., the Hilbert transform)
  - Envelope squared

1.0.3
=====
Make some minor updates to tooling used by the package and address some issues that had arisen from underlying dependencies. Further, we have added a backdoor that allows us to debug issues with our CI/CD testing.

- Switched to Ruff autoformatter (9580ccf)
- Addressed a Matplotlib bug arising from the deprecation of the method of sharing/joining axes we were previously using (a4fe6f8)
- Resolved issue with test workflow failure (a11677b/1363a7a) and added tmate backdoor for debugging (9b433d3)
- Updated an issue with the data downloading in the Iceland volcano-tectonic example. This had the added benefit of being faster, too! (b11a6b8)

1.0.2
=====
This patch release introduces a few code management/styling tools to help maintain consistent styling across contributors, as well as re-establishing routine testing.

- Introduced a pre-commit hook for developers that performs a number of checks that must pass before a commit can be made. Principle among these tests is the use of Black ("The uncompromising Python code formatter"). This ensures consistent styling across all commits.
- A GitHub workflow now manages test running and coverage analysis. The workflow is triggered by a number of scenarios, such as a new PR being opened etc. For full details, see 24bdb2e. Importantly, the workflow is also scheduled to run on a regular basis. Once a week, all tests are run—any breaking changes introduced by our dependencies should be caught this way.
- The Contributing guidelines were updated to reflect these changes to the developer workflow.

1.0.1
=====
Add the ability to install QuakeMigrate from the Python Package Index. This involves building Python wheels for different operating systems / architectures / Python versions. This is done using a GitHub Action and build machines provided by GitHub.

- Overhaul the build system from the old, quite messy, setup.py file to a pyproject.toml file (specifying mostly metadata) and a setup.py file that specifically handles the C extension module.
- Make the codebase compatible with most recent versions of dependencies (and specify some minimum version requirements).
- Handled a number of deprecation warnings that had started to crop up.
- Reviewed the installation instructions and provided significant additional detail for installing compilers across different operating systems. While no longer necessary (`pip install quakemigrate` will install QuakeMigrate complete with its precompiled C library), it may still be useful for anyone wanting to build from the source code themselves.
- Updated base README.md file to reflect these updates.
- Drop TravisCI—not currently working and will migrate to testing and coverage uploading via GitHub Actions in the future.

1.0.0
=====

This provides a limited summary of the major changes to the code since the
previous release. For full details please see the linked pull requests, and
commit messages therein.

- Change to top-level package name - `QMigrate` → `quakemigrate` See #85
- `quakemigrate.core`
  * C libraries now build automatically when installing the package.
  * C functions have been cleaned up and documented properly. See #21.
- `quakemigrate.export` – new!
  * Add some export utilities to a new module (`export`).
  * Currently includes functions to take the outputs of QuakeMigrate to: ObsPy
    catalogue; ObsPy catalogue to NLLoc OBS file; ObsPy catalogue to MFAST SAC
    input; QuakeMigrate to pyrocko Snuffler input.
- `quakemigrate.io`
  * Refactor the I/O system entirely. This was in response to Issue #66. See
    68c13f7 for full details.
- The re-write of the `quakemigrate.io.data` sub-module includes fixing bugs
  and making breaking changes related to the detrending and
  upsampling/decimation of waveform data. See c1ff447 and #103.
  * Add support for reading response information (via a light wrapper of the
    obspy function) and functions for response removal & Wood-Anderson
    seismogram simulation, for use with the new
    `quakemigrate.signal.local_mag` module.
  * Add a new, more comprehensive, transparent & flexible
    `check_availability()` function, to check what data is available given a
    set of provided quality criteria.
  * Added functions for removing response and simulating WA response
    here, allowing for this functionality to be accessed from anywhere across
    the package. This includes the ability to output real and/or WA cut
    waveforms (as velocity or displacement seismograms), for example for
    spectral analysis. Response removal parameters are specified (along
    with the instrument response inventory) when creating the `Archive`
    object.
  * The format of triggered event files, event files, pick files and
    station-availabiity files have been heavily overhauled. See #76.
  * Fix to allow for numerical station names.
- `quakemigate.lut` – significant rewrite (see #54, #65)
  * Significant changes to API – see examples.
  * Users from the 0.x series will need to update their look-up table files
    (using an included utility function) or re-compute them.
  * Fully-documented, including a tutorial in the documentation.
  * Handling of a possible bug/ambiguity in the scipy RegularGridInterpolator
    API. The default for the fill_value parameter does not appear to be
    consistent with documentation.
  * The traveltime lookup tables are now stored in a dictionary structure
    `maps[station][phase]` to enable migration of a flexible combination of
    seismic phases, and to make it possible to migrate onsets for a subset of
    the phases and stations contained in the LUT. See #75, #103.
  * The 3-D grid on which the lookup tables are defined is now more intuitive
    to build. The user simply chooses the positions of a pair of opposite
    corners (the lower-left and upper-right) in geographic coordinates, the
    geographic and cartesian projections (using pyproj), and a node spacing
    along each axis.
    The number of grid nodes will be calculated automatically to span the
    volume of interest.
  * User-specified units: the user must specify when making an LUT whether to
    use units of metres or kilometres; this will then be used consistently
    throughout the package. See #79.
- `quakemigrate.plot` – new! See #83.
  * Extracted all base plotting methods to individual modules within the
    `quakemigrate.plot` module. No longer using a class to pass the information
    around.
  * Revamp all of the figures produced by QuakeMigrate to include more useful
    information and to make better use of the available space. See 72b1c47 for
    details.
- `quakemigrate.signal`
  * Refactor to be more flexible with the input data.
    * QuakeMigrate now allows for single-component data to be used, or
      stacking to be performed on just one phase (e.g. just P or just S). The
      required changes reached quite deep into the package and have changed how
      Onset objects are created, but is ultimately very straightforward to use.
      See #103.
    * Channel names can now be specified by the user, by default they are “Z”
      for vertical component, and “[N,1]” and [“E,2”] for horizontal
      components.
  * Internally use `obspy.Trace` objects to store data up to the point of
    passing it to the C functions; this adds greater flexibility and more
    built-in methods for quality checking, filtering, re-sampling etc. than the
    previous framework using arrays.
  * `quakemigate.signal.onsets` – significant re-write
    * Extracted the embedded onset function generation from the core QuakeScan
      class to a new submodule, `quakemigrate.signal.onsets`.
    * Various changes to parameter names – see examples.
    * Created an Abstract Base Class – Onset. This class can be used as a base
      class for a class implementing an alternative onset function algorithm,
      while ensuring compliance with the embedded code in QuakeScan.
    * Created a new class OnsetData to store the pre-processed waveforms used
      for onset calculation, the onset functions themselves, and all associated
      parameters and attributes.
    * Significant expansion to the options available for data quality-checking;
      now exposed to the user, giving the flexibility to select which to use.
    * The STA/LTA onset function remains the default.
  * `quakemigate.signal.pickers` – significant re-write
    * Extracted the embedded picking functions from the core QuakeScan class to
      a new module, `quakemigrate.signal.pickers`.
    * General improvements to picking through a mix of fixes and features.
      Major improvement to clarity/style.
    * Created an Abstract Base Class – PhasePicker. This class can be used as a
      base class for a class implementing an alternative phase picking
      algorithm, while ensuring compliance with the embedded code in
      QuakeMigrate.
    * The user can provide a different onset function for phase picking using
      GaussianPicker than they used for migration in locate().
    * Bug fixes related to calculating the pick threshold; new option to use
      the median absolute deviation of the noise, rather than a percentile.
      See #116.
    * Fitting a 1-D Gaussian to the phase onset function remains the default
      method of phase picking.
  * ` quakemigate.signal.trigger`
    * Add dynamic trigger threshold method based on the median absolute
      deviation, a robust statistical estimator that is insensitive to extreme
      outliers. See #59.
    * Added the ability to trigger events restricted to a specific region of
      the grid (specified as geographic coordinates, and illustrated on the
      trigger summary plot).
    * Numerous bug-fixes related to the handling of overlapping triggers.
    * Fix an indexing bug in trigger that caused the last event to be missed if
      it was a single sample in length.
  * `quakemigrate.signal.local_mag` – new! See #71
    * A comprehensive suite of codes for local earthquake magnitude calculation
      by measuring displacement amplitudes from Wood-Anderson simulated
      seismograms.
    * This can optionally be used as part of a locate run to automatically
      output ML estimates for each located event.
- General changes
  * Update to various class attributes. Deprecation warnings + internal
    attribute re-mappings have been included to ease the transition.
  * Add additional examples (Rutford icequakes + Iceland dike intrusion). This
    includes a script that performs data download from IRIS through an FDSN
    client. See #105.
  * Option to locate events from a user-provided triggered event file, as well
    as the existing functionality to automatically read triggers between two
    timestamps from the default output directory structure. See #53.
  * Re-write `setup.py` to automatically build the C extension library and link
    it to the rest of the package. Should be more robust on different
    platforms. Functions to read .dll or .so files (depending on operating
    system) have been added to automatically load the correct linked library.
    See #84.
  * Add a system of module imports through `__init__.py` files to reduce the
    verbosity of input statements.
  * New, intuitive directory structure for outputs, allowing straightforward
    batch processing of data archives. See #68.
  * Option to run trigger() multiple times from the same detect() output by
    using different run sub-names. Also incorporated into the functions used by
    locate() to read triggered event files.
  * Add readthedocs documentation with sphinx. Here we can host the
    documentation for the source code, instructions on installation, and
    tutorials on how to use the package.
  * The internal reference frame has Z being positive down (the depth frame).
    Station elevations in the station input file are in the positive up
    (elevation/natural frame) and converted internally.
  * More information on intermediate results is retained in the final output
    files. For example, the coalescence and normalised coalescence values for a
    triggered event, along with which value it was triggered against.
  * Added tests based on the "Iceland Icequake" and "Volcanotectonic_Iceland"
    example use-cases to veryify correct operation ofter installation.
  * Added Continuous Integration (Travis CI) allow us to catch breaking
    issues before new features/fixes are merged and, in particular, should
    help us keep on top of changes related to upstream changes to
    dependencies.
  * License: QuakeMigrate v1.0.0 is released under the GPLv3 license.
- Optimisations
  * Optimise compute by changing the flags passed to the the compiler. Bumped
    more of the compute() method to the C library to maximise efficiency.
    See a9ffdb6
  * Moved to logging with the native Python logging module, which allows for
    writing logs to file as well as stdout in a more concise manner. See #81<|MERGE_RESOLUTION|>--- conflicted
+++ resolved
@@ -3,13 +3,10 @@
   * Switched to using the obspy `MassDownloader` to download data for all examples; thus removing the bundled data for the two icequake examples from the repo, and speeding up data download for the VT_Iceland example. 7788af7, 7e1e3d0, 6694459
   * Corresponding fixes and updates to icequake example notebooks 56a1f88, 2f95095
   * Added a new example use-case from Askja volcano, Iceland, which will be featured in the forthcoming manuscript. This example showcases the capability of QuakeMigrate to detect and locate a wide variety of seismic events with different source types, and in this case simultaneously with the same set of parameters. febabcd
-<<<<<<< HEAD
   * Add an example that demonstrates the functioning of QuakeMigrate using a synthetic dataset. This dataset is one of the examples presented in the manuscript. The example is also accompanied by documentation covering the example, which is a great plus to our online documentation!
-=======
   * switched off pick plotting for the VT_Iceland example. 7bab86d
 - quakemigrate.io.event:
   * pre-compute the geometric mean of the covariance errors (in X, Y and Z), and include this on the `Event` object within the covariance location information. This is then written out within the .event file. e6f01d0
->>>>>>> df2820fa
 - quakemigrate.io.marginal_coalescence:
   * Introduce support for saving the marginalised 3D coalescence map generated within `locate()`, and also a utility function to read it for e.g. plotting purposes, or further interrogation of the topology of the coalescence peak. ebcae96
 - quakemigrate.plot:
