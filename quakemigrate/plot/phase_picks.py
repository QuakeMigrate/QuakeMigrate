--- conflicted
+++ resolved
@@ -14,15 +14,8 @@
 
 import matplotlib.pyplot as plt
 import numpy as np
-<<<<<<< HEAD
-=======
-from pandas.plotting import register_matplotlib_converters
 
 import quakemigrate.util as util
-
-
-register_matplotlib_converters()
->>>>>>> 6dd9820d
 
 
 def pick_summary(event, station, signal, picks, onsets, ttimes, windows):
@@ -102,37 +95,7 @@
     max_t = otime + 1.5 * ttimes[-1]
     min_t_idx = np.argmin([abs(t - min_t) for t in times])
     max_t_idx = np.argmin([abs(t - max_t) for t in times])
-<<<<<<< HEAD
-    times = event.data.times(type="matplotlib")
-    for i, ax in enumerate(axes[:3]):
-        # Funky maths to assign the signal data to correct axes
-        y = signal[(i+2) % 3, :]
-        # Get normalising factor within window
-        norm = np.max(abs(y[min_t_idx:max_t_idx+1]))
-        ax.plot(times, y / norm, c="k", lw=0.5, zorder=1)
-    for i, (ax, ph) in enumerate(zip(axes[3:], ["P", "S"])):
-        y = onsets[i]
-        win = window[ph]
-        # Get normalising factor within window
-        norm = np.max(abs(y[win[0]:win[1]+1]))
-        ax.plot(times, y / norm, c="k", lw=0.5, zorder=1)
-
-    for ax in axes:
-        ax.set_xlim([min_t.datetime, max_t.datetime])
-
-    # --- Plot labels and fix limits ---
-    shift = (max_t - min_t) * 0.01  # Fractional shift for text label
-    for comp, ax in zip(["Z", "N", "E"], axes[:3]):
-        ax.text((min_t + shift).datetime, 0.9, f"{station}.BH{comp}",
-                ha="left", va="center", zorder=2, fontsize=18)
-        ax.set_ylim([-1.1, 1.1])
-        ax.set_yticks(np.arange(-1, 1.5, 0.5))
-    for ph, ax in zip(["P", "S"], axes[3:]):
-        ax.text((min_t + shift).datetime, 1., f"{ph} onset", ha="left",
-                va="center", zorder=2, fontsize=18)
-        ax.set_ylim([-0.1, 1.1])
-        ax.set_yticks(np.arange(0., 1.2, 0.2))
-=======
+
     # Estimate suitable windows based on windows (10 sample pad is arbitrary)
     min_win_idx = np.min([v[0] for v in windows.values()]) - 10
     max_win_idx = np.max([v[-1] for v in windows.values()]) + 10
@@ -205,7 +168,6 @@
         onset_max = max(onsets[i][win[0]:win[2]+1])
         y_max = max(onset_max, thresh)
         ax.set_ylim(0, y_max*1.1)
->>>>>>> 6dd9820d
 
     # --- Plot predicted arrival times ---
     # Handle case where only a single phase is used
@@ -267,18 +229,12 @@
                   fontsize=18)
     text.set_axis_off()
 
-<<<<<<< HEAD
-    for ax in axes[3:5]:
-        ax.legend()
-    fig.tight_layout(pad=1, w_pad=0)
-=======
     # Add legend
     for ind in ax_ind:
         if ind > 2:
             axes[ind].legend(fontsize=16, loc="upper right")
 
     fig.tight_layout(pad=4, w_pad=4)
->>>>>>> 6dd9820d
     plt.subplots_adjust(hspace=0)
 
     return fig
