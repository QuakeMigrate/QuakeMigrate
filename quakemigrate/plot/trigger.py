--- conflicted
+++ resolved
@@ -95,14 +95,8 @@
     axes = fig.axes
     for ax in axes[:2]:
         ax.get_shared_x_axes().join(ax, axes[2])
-<<<<<<< HEAD
-    # for ax, data, label in zip(fig.axes[:2], )
     _plot_coalescence(axes[0], dt, data.COA.values, "Maximum coalescence")
     _plot_coalescence(axes[1], dt, data.COA_N.values,
-=======
-    _plot_coalescence(axes[0], dt, data.COA, "Maximum coalescence")
-    _plot_coalescence(axes[1], dt, data.COA_N,
->>>>>>> 6dd9820d
                       "Normalised maximum coalescence")
     try:
         availability = read_availability(run, starttime, endtime)
