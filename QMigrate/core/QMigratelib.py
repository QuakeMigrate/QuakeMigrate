--- conflicted
+++ resolved
@@ -96,15 +96,9 @@
         msg = "Data array smaller than coalescence array."
         raise ValueError(msg)
 
-<<<<<<< HEAD
-    _qmigratelib.scan4d(sig, tt, map4d, c_int32(fsmp), c_int32(lsmp),
-                        c_int32(nsamp), c_int32(nstn), c_int64(tcell),
-                        c_int64(threads))
-=======
     _qmigratelib.migrate(sig, tt, map4d, c_int32(fsmp), c_int32(lsmp),
                          c_int32(nsamp), c_int32(nstn), c_int64(tcell),
                          c_int64(threads))
->>>>>>> 181f0682
 
 
 _qmigratelib.find_max_coa.argtypes = [c_dPt, c_dPt, c_i64Pt, c_int32,
