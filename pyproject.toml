[build-system]
# Minimum requirements for the build system to execute.
# see PEP518: https://www.python.org/dev/peps/pep-0518/
requires = [
    "numpy",
    "setuptools >= 61.0.0",
    "wheel",
    ]
build-backend = "setuptools.build_meta"

[tool.cibuildwheel.macos]
before-all = [
    "brew install libomp"
]

[tool.setuptools.packages.find]
include = ["quakemigrate*"]

[project]
name = "quakemigrate"
<<<<<<< HEAD
version = "1.1.2"
=======
version = "1.2.0"
>>>>>>> dbc121e0
description = "A Python package for automatic earthquake detection and location using waveform migration and stacking."
readme = "README.md"
license = {text = "GPLv3"}
requires-python = ">=3.9"
authors = [
    {name = "The QuakeMigrate Development Team", email = "quakemigrate.developers@gmail.com"},
    {name = "Tom Winder", email = "tom.winder@esc.cam.ac.uk"},
    {name = "Conor Bacon", email = "cbacon@ldeo.columbia.edu"},
]
maintainers = [
    {name = "Tom Winder", email = "tom.winder@esc.cam.ac.uk"},
    {name = "Conor Bacon", email = "cbacon@ldeo.columbia.edu"},
]
keywords = [
    "seismic event detection",
    "seismic event location",
    "waveform migration",
    "array",
    "seismic",
    "seismology",
    "earthquake",
    "seismic waves",
    "waveform",
    "processing",
]
classifiers = [
    "Development Status :: 5 - Production/Stable",
    "Intended Audience :: Science/Research",
    "Topic :: Scientific/Engineering",
    "Natural Language :: English",
    "License :: OSI Approved :: GNU General Public License v3 (GPLv3)",
    "Operating System :: OS Independent",
    "Programming Language :: Python",
    "Programming Language :: Python :: 3",
    "Programming Language :: Python :: 3.9",
    "Programming Language :: Python :: 3.10",
    "Programming Language :: Python :: 3.11",
    "Programming Language :: Python :: 3.12",
]
dependencies = [
    "matplotlib",
    "numpy",
    "obspy>=1.3",
    "pandas",
    "pyproj>=2.5",
    "scipy",
]

[project.optional-dependencies]
dev = ["ipython", "pre-commit", "ruff", "coverage"]
docs = ["docutils<0.17", "Sphinx >= 4.3.0", "sphinx_rtd_theme>=0.5.1"]
fmm = ["scikit-fmm"]

[project.urls]
GitHub = "https://github.com/QuakeMigrate/QuakeMigrate"
Issues = "https://github.com/QuakeMigrate/QuakeMigrate/issues"

[tool.ruff]
line-length = 88<|MERGE_RESOLUTION|>--- conflicted
+++ resolved
@@ -18,11 +18,7 @@
 
 [project]
 name = "quakemigrate"
-<<<<<<< HEAD
-version = "1.1.2"
-=======
 version = "1.2.0"
->>>>>>> dbc121e0
 description = "A Python package for automatic earthquake detection and location using waveform migration and stacking."
 readme = "README.md"
 license = {text = "GPLv3"}
