# -*- coding: utf-8 -*-
"""
Module for processing mSEED files.

Provides information on station in a given archive.

"""

import pathlib
from itertools import chain

import obspy
import numpy as np

import QMigrate.core.model as cmod


class MSEED(object):
    """
    mSEED object

    Reads data from archive, performs some clean-up and removes any gappy
    recordings.

    Attributes
    ----------
    MSEED_path : pathlib Path object
        Location of raw mSEED files
    format : str
        File naming format of data archive
    signal :

    filtered_signal :

    stations : pandas Series object
        Series object containing station names
    st : obspy Stream object
        List like object containing available traces for given stations
    resample : bool, optional

    Methods
    -------
    path_structure(path_type="YEAR/JD/STATION")
        Set the file naming format of the data archive
    read_mseed(start_time, end_time, sampling_rate)
        Read in mSEED data between two times

    """

    def __init__(self, LUT, HOST_PATH):
        """
        MSEED object initialisation

        Parameters
        ----------
        LUT : array-like
            Lookup table object (only used for station names)
        HOST_PATH : str
            Location of raw mSEED files

        """

        self.MSEED_path = pathlib.Path(HOST_PATH)

        self.format = None
        self.signal = None
        self.filtered_signal = None

        self.resample = False

        lut = cmod.LUT()
        lut.load(LUT)
        self.stations = lut.station_data["Name"]
        del lut
        self.st = None

    def __str__(self):
        """
        Return short summary string of the mSEED object

        It will provide information about the archive location and structure,
        data sampling rate and time period over which the archive is being
        queried.

        """

        out = "QuakeMigrate mSEED object"
        out += "\n\tHost path\t:\t{}".format(self.MSEED_path)
        out += "\n\tPath structure\t:\t{}".format(self.format)
        out += "\n\tResampling\t:\t{}".format(self.resample)
        # out += "\n\tSampling rate\t:\t{}".format(self.sampling_rate)
        # out += "\n\tStart time\t:\t{}".format(str(self.start_time))
        # out += "\n\tEnd time\t:\t{}".format(str(self.end_time))
        out += "\n\tStations:"
        for station in self.stations:
            out += "\n\t\t{}".format(station)

        return out

    def path_structure(self, path_type="YEAR/JD/STATION"):
        """
        Define the format of the data archive

        Parameters
        ----------
        path_type : str, optional
            Sets path type for different archive formats

        """

        if path_type == "SeisComp3":
            self.format = "{year}/*/{station}/*/*.{station}..*.D.{year}.{jday}"
        elif path_type == "YEAR/JD/*_STATION":
            self.format = "{year}/{jday}/*_{station}_*"
        elif path_type == "YEAR/JD/STATION":
            self.format = "{year}/{jday}/{station}*"
        elif path_type == "STATION.YEAR.JULIANDAY":
            self.format = "*{station}.*.{year}.{jday}"
        elif path_type == "/STATION/STATION.YearMonthDay":
            self.format = "{station}/{station}.{year}{month:02d}{day:02d}"
        elif path_type == "YEAR_JD/STATION":
            self.format = "{year}_{jday}/{station}_*"

    def read_mseed(self, start_time, end_time, sampling_rate):
        """
        Reading the required mSEED files for all stations between two times
        and return station availability of the seperate stations during this
        period

        Parameters
        ----------
        start_time : UTCDateTime object
            Start datetime to read mSEED
        end_time : UTCDateTime object
            End datetime to read mSEED
        sampling_rate : int
            Sampling rate in hertz

        """

        self.sampling_rate = sampling_rate
        self.start_time = start_time
        self.end_time = end_time
<<<<<<< HEAD
        samples = int(round((end_time - start_time) * sampling_rate)) + 1
        files = self._load_from_path(start_time, end_time)
=======
        samples = int(round((end_time - start_time) * sampling_rate + 1))
        files = self._load_from_path()
>>>>>>> 3c00f3a3

        st = obspy.Stream()
        try:
            first = next(files)
            files = chain([first], files)
            for file in files:
                file = str(file)
                try:
                    st += obspy.read(file, starttime=start_time,
                                     endtime=end_time)
                except TypeError:
                    msg = "Station file not mSEED - {}"
                    print(msg.format(file))
                    continue

            # Remove all stations with data gaps greater than
            # 10.0 milliseconds
            st.merge(method=-1)
            gaps = st.get_gaps()
            if gaps:
                stations = np.unique(np.array(gaps)[:, 1]).tolist()
                for station in stations:
                    traces = st.select(station=station)
                    for trace in traces:
                        st.remove(trace)

            # Combining the mseed and determining station availability
            st.detrend("linear")
            st.detrend("demean")
            st = self._downsample(st, sampling_rate)

            signal, availability = self._station_availability(st, samples)
        except StopIteration:
            print("No data exist for this time period - creating blank")
            availability = np.zeros((len(self.stations), 1))
            signal = np.zeros((3, len(self.stations), int(samples)))

        self.st = st
        self.signal = signal
        self.filtered_signal = np.empty((self.signal.shape))
        self.filtered_signal[:] = np.nan
        self.availability = availability

    def _station_availability(self, stream, samples):
        """
        Determine whether data exist between two times for a given receiver

        Parameters
        ----------
        stream : obspy Stream object
            Stream containing 3-component trace data for stations
        samples : int
            Number of samples expected in the signal

        Returns
        -------
        signal : array-like

        availability : array-like
            Array containing 0s (no data) or 1s (data)

        """

        availability = np.zeros((len(self.stations), 1))
        signal = np.zeros((3, len(self.stations), int(samples)))

        for i, station in enumerate(self.stations):
            tmp_st = stream.select(station=station)
            if len(tmp_st) == 3:
                if (tmp_st[0].stats.npts == samples and
                        tmp_st[1].stats.npts == samples and
                        tmp_st[2].stats.npts == samples):

                    # Defining the station as available
                    availability[i] = 1

                    for tr in tmp_st:
                        channel = tr.stats.channel[-1]
                        if channel == "E" or channel == "2":
                            signal[1, i, :] = tr.data

                        if channel == "N" or channel == "1":
                            signal[0, i, :] = tr.data

                        if channel == "Z":
                            signal[2, i, :] = tr.data

            else:
                # print("Trace not continuously active during this period.")
                continue

        return signal, availability

    def _load_from_path(self, start_time, end_time):
        """
        Retrieves available files between two times

        Parameters
        ----------
        start_time : UTCDateTime object
            Start datetime to read mSEED
        end_time : UTCDateTime object
            End datetime to read mSEED

        Returns
        -------
        files : generator
            Iterator object of available mSEED files

        """

        if self.format is None:
            print("Specify the path structure using MSEED.path_structure")
            return

        dy = 0
        files = []
        start_day = obspy.UTCDateTime(
            "{}-{}T00:00:00.0".format(start_time.year,
                                      str(start_time.julday).zfill(3)))
        while start_day + (dy * 86400) <= end_time:
            now = start_time + (dy * 86400)
            for stat in self.stations.tolist():
                file_format = self.format.format(
                    year=now.year,
                    month=now.month,
                    jday=str(now.julday).zfill(3),
                    station=stat)
                files = chain(files, self.MSEED_path.glob(file_format))

            dy += 1

        return files

    def _downsample(self, stream, sr):
        """
        Downsample the MSEED to the designated sampling rate

        Parameters
        ----------
        stream : obspy Stream object
            Contains list of Trace objects to be downsampled
        sr : int
            Designated sample rate

        """

        for trace in stream:
            if sr != trace.stats.sampling_rate:
                trace.filter(
                    "lowpass",
                    freq=float(sr) / 2.000001,
                    corners=2,
                    zerophase=True)
                if (trace.stats.sampling_rate % sr) == 0:
                    trace.decimate(
                        factor=int(trace.stats.sampling_rate / sr),
                        strict_length=False,
                        no_filter=True)
                elif self.resample:
                    # trace.resample(
                    #     sr,
                    #     strict_length=False,
                    #     no_filter=True)
                    trace.interpolate(sr)

                else:
                    msg = "Mismatched sampling rates - cannot decimate data.\n"
                    msg += "To resample data, set .resample = True"
                    print(msg)

        return stream

    @property
    def sample_size(self):
        """Get the size of a sample (units: s)"""

        return 1 / self.sampling_rate<|MERGE_RESOLUTION|>--- conflicted
+++ resolved
@@ -141,13 +141,9 @@
         self.sampling_rate = sampling_rate
         self.start_time = start_time
         self.end_time = end_time
-<<<<<<< HEAD
-        samples = int(round((end_time - start_time) * sampling_rate)) + 1
+
+        samples = int(round((end_time - start_time) * sampling_rate + 1))
         files = self._load_from_path(start_time, end_time)
-=======
-        samples = int(round((end_time - start_time) * sampling_rate + 1))
-        files = self._load_from_path()
->>>>>>> 3c00f3a3
 
         st = obspy.Stream()
         try:
