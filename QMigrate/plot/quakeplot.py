--- conflicted
+++ resolved
@@ -251,7 +251,7 @@
         Writer = animation.writers["ffmpeg"]
         writer = Writer(fps=4, metadata=dict(artist="Ulvetanna"), bitrate=1800)
 
-        fig = self._coalescence_image(idx0)
+        fig = self._coalescence_frame(idx0)
         ani = animation.FuncAnimation(fig, self._video_update,
                                       frames=np.linspace(idx0+1, idx1, 200),
                                       blit=False, repeat=False)
@@ -262,7 +262,7 @@
             ani.save("{}_CoalescenceVideo.mp4".format(output_file),
                      writer=writer)
 
-    def coalescence_marginal(self, output_file=None, earthquake=None):
+    def coalescence_summary(self, output_file=None, earthquake=None):
         """
         Generate a marginal window about the event to determine the error
 
@@ -404,10 +404,6 @@
                              2 * dCo[0][0], 2 * dCo[0][2], angle=0,
                              linewidth=2, edgecolor="k", fill=False)
 
-<<<<<<< HEAD
-
-=======
->>>>>>> 706b3feb
         # --- Determining Error ellipse for Gaussian ---
         gau_x = eq["LocalGaussian_ErrX"] / self.lut.cell_size[0]
         gau_y = eq["LocalGaussian_ErrY"] / self.lut.cell_size[1]
@@ -454,7 +450,7 @@
                          np.max(grid2) - np.min(grid2))
         pc = PatchCollection([rect], facecolor="k")
         xy_slice.add_collection(pc)
-        xy_slice.pcolormesh(grid1, grid2, map_[:, :, int(loc[2][0])],
+        xy_slice.pcolormesh(grid1, grid2, np.tranpose(map_[:, :, int(loc[2][0])]),
                             cmap=self.cmap, edgecolors="face")
         xy_slice.set_xlim([xmin, xmax])
         xy_slice.set_ylim([ymin, ymax])
@@ -483,7 +479,7 @@
                          np.max(grid2) - np.min(grid2))
         pc = PatchCollection([rect], facecolor="k")
         xz_slice.add_collection(pc)
-        xz_slice.pcolormesh(grid1, grid2, map_[:, int(loc[1][0]), :],
+        xz_slice.pcolormesh(grid1, grid2, np.tranpose(map_[:, int(loc[1][0]), :]),
                             cmap=self.cmap, edgecolors="face")
         # CS = xz_slice.contour(grid1, grid2, map_[:, int(loc[1][0]), :],
         #                       levels=[0.65, 0.75, 0.95],
@@ -514,7 +510,7 @@
                          np.max(grid2) - np.min(grid2))
         pc = PatchCollection([rect], facecolor="k")
         yz_slice.add_collection(pc)
-        yz_slice.pcolormesh(grid1, grid2, map_[int(loc[0][0]), :, :].transpose(),
+        yz_slice.pcolormesh(grid1, grid2, np.tranpose(map_[int(loc[0][0]), :, :]),
                             cmap=self.cmap, edgecolors="face")
         # CS = xz_slice.contour(grid1, grid2, map_[int(loc[0][0]), :, :].transpose(),
         #                       levels=[0.65, 0.75, 0.95],
@@ -569,7 +565,7 @@
             trace.plot(x, y / np.max(abs(y)) * self.trace_scale + (st_idx + 1),
                        color=color, linewidth=0.5, zorder=1)
 
-    def _coalescence_image(self, tslice_idx):
+    def _coalescence_frame(self, tslice_idx):
         """
         Plots a frame of a coalescence video at a particular time.
 
@@ -689,10 +685,10 @@
         grid1, grid2 = np.mgrid[xmin:xmax:(xmax - xmin) / xcells,
                                 ymin:ymax:(ymax - ymin) / ycells]
         self.xy_plot = xy_slice.pcolormesh(grid1, grid2,
-                                           (self.map[:, :, int(loc[2]),
-                                                     int(tslice_idx - idx0)]
-                                            / self.map_max),
-                                           vmin=0, vmax=1, cmap=self.cmap)
+                                           (np.tranpose(
+                                            self.map[:, :, int(loc[2]),
+                                                     int(tslice_idx - idx0)])
+                                            / self.map_max), cmap=self.cmap)
         xy_slice.set_xlim([xmin, xmax])
         xy_slice.set_ylim([ymin, ymax])
         self.xy_vline = xy_slice.axvline(x=crd[0], linestyle="--", linewidth=2,
@@ -704,10 +700,10 @@
         grid1, grid2 = np.mgrid[xmin:xmax:(xmax - xmin) / xcells,
                                 zmin:zmax:(zmax - zmin) / zcells]
         self.xz_plot = xz_slice.pcolormesh(grid1, grid2,
-                                           (self.map[:, int(loc[1]), :,
-                                                     int(tslice_idx - idx0)]
-                                            / self.map_max),
-                                           vmin=0, vmax=1, cmap=self.cmap)
+                                           (np.tranpose(
+                                            self.map[:, int(loc[1]), :,
+                                                     int(tslice_idx - idx0)])
+                                            / self.map_max), cmap=self.cmap)
         xz_slice.set_xlim([xmin, xmax])
         xz_slice.set_ylim([zmax, zmin])
         self.xz_vline = xz_slice.axvline(x=crd[0], linestyle="--", linewidth=2,
@@ -721,10 +717,10 @@
                                 ymin:ymax:(ymax - ymin) / ycells]
 
         self.yz_plot = yz_slice.pcolormesh(grid1, grid2,
-                                           (np.transpose(self.map[int(loc[0]), :, :,
-                                                                  int(tslice_idx - idx0)])
-                                            / self.map_max),
-                                           vmin=0, vmax=1, cmap=self.cmap)
+                                           (np.transpose(
+                                            self.map[int(loc[0]), :, :,
+                                                     int(tslice_idx - idx0)])
+                                            / self.map_max), cmap=self.cmap)
         yz_slice.set_xlim([zmax, zmin])
         yz_slice.set_ylim([ymin, ymax])
         self.yz_vline = yz_slice.axvline(x=crd[2], linestyle="--", linewidth=2,
