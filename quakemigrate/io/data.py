--- conflicted
+++ resolved
@@ -131,20 +131,9 @@
         """
 
         if archive_format == "SeisComp3":
-<<<<<<< HEAD
             self.format = "{year}/{network}/{station}/{channel}.D" + \
                         "/{network}.{station}.{location}.{channel}.D." + \
                         "{year}.{jday:03d}"
-=======
-            if self.catch_network:
-                self.format = ("{year}/{network}/{station}/" + \
-                            channels + "/{network}.{station}.*.*.D."
-                            "{year}.{jday:03d}")
-            else:
-                self.format = ("{year}/*/{station}/" + \
-                            channels + "/*.{station}.*.*.D."
-                            "{year}.{jday:03d}")
->>>>>>> 84ecdc62
         elif archive_format == "YEAR/JD/*_STATION_*":
             self.format = "{year}/{jday:03d}/*_{station}_*"
         elif archive_format == "YEAR/JD/STATION":
@@ -251,11 +240,7 @@
             # Re-populate st with only stations in station file, and only
             # data between start and end time needed for QuakeScan
             st_selected = Stream()
-<<<<<<< HEAD
             for station in self.stations['Station']:
-=======
-            for station in self.stations:
->>>>>>> 84ecdc62
                 if self.catch_network and '.' in station:
                     network = station.split('.')[0]
                     station = station.split('.')[1]
@@ -345,7 +330,6 @@
                                   self.stations['Location'],
                                   self.stations['Channel']):
                 file_format = self.format.format(year=now.year,
-<<<<<<< HEAD
                                                     month=now.month,
                                                     day=now.day,
                                                     jday=now.julday,
@@ -355,30 +339,6 @@
                                                     channel=c,
                                                     dtime=now)
                 files = chain(files, self.archive_path.glob(file_format))
-=======
-                                                 month=now.month,
-                                                 day=now.day,
-                                                 jday=now.julday,
-                                                 station="*",
-                                                 network='*',
-                                                 dtime=now)
-                files = chain(files, self.archive_path.glob(file_format))
-            else:
-                for station in self.stations:
-                    if self.catch_network and '.' in station:
-                        network = station.split('.')[0]
-                        station = station.split('.')[1]
-                    else:
-                        network = None
-                    file_format = self.format.format(year=now.year,
-                                                     month=now.month,
-                                                     day=now.day,
-                                                     jday=now.julday,
-                                                     station=station,
-                                                     network=network,
-                                                     dtime=now)
-                    files = chain(files, self.archive_path.glob(file_format))
->>>>>>> 84ecdc62
             dy += 1
 
         return files
@@ -739,7 +699,6 @@
 
         samples = util.time2sample(self.endtime - self.starttime,
                                    self.sampling_rate) + 1
-<<<<<<< HEAD
 
         p_availability = np.zeros(len(self.stations)).astype(int)
         s_availability = np.zeros(len(self.stations)).astype(int)
@@ -750,20 +709,6 @@
                                              self.stations['Location'],
                                              self.stations['Channel'])):
             tmp_st = stream.select(network=n, station=s, location=l, channel=c)
-=======
-        print('Expected samples', samples)
-        availability = np.zeros(len(self.stations)).astype(int)
-        signal = np.zeros((3, len(self.stations), int(samples)))
-
-        for i, station in enumerate(self.stations):
-            if self.catch_network and '.' in station:
-                network = station.split('.')[0]
-                station = station.split('.')[1]
-                tmp_st = stream.select(network=network, 
-                                       station=station)
-            else:
-                tmp_st = stream.select(station=station)
->>>>>>> 84ecdc62
             if len(tmp_st) == 3:
                 # Check traces are the correct number of samples and not filled
                 # by a constant value (i.e. not flatlines)
